const express = require("express");
const router = express.Router();
const { authenticateUser } = require('../middlewares/authMiddleware');
const storeController = require("../controllers/storeControllers");

/**
 * @swagger
 * tags:
 *   - name: Stores
 *     description: Store management operations
 */

// CREATE a new store
/**
 * @swagger
 * /api/stores/create:
 *   post:
 *     summary: Create a new store
 *     tags: [Stores]
 *     security:
 *       - bearerAuth: []
 *     requestBody:
 *       required: true
 *       content:
 *         application/json:
 *           schema:
 *             type: object
 *             required:
 *               - name
 *               - organization
 *             properties:
 *               name:
 *                 type: string
 *                 example: "My Online Store"
 *               description:
 *                 type: string
 *                 example: "A great online store"
 *               organization:
 *                 type: string
 *                 format: ObjectId
 *                 example: "60f7b3b3b3b3b3b3b3b3b3b3"
 *               storeType:
 *                 type: string
 *                 enum: ["woocommerce", "shopify", "custom"]
 *                 example: "woocommerce"
 *               storeUrl:
 *                 type: string
 *                 example: "https://mystore.com"
 *     responses:
 *       201:
 *         description: Store created successfully
 *         content:
 *           application/json:
 *             schema:
 *               type: object
 *               properties:
 *                 success:
 *                   type: boolean
 *                   example: true
 *                 message:
 *                   type: string
 *                   example: "Store created successfully"
 *                 data:
 *                   $ref: '#/components/schemas/Store'
 *       400:
 *         description: Bad request
 *       401:
 *         description: Unauthorized
 *       500:
 *         description: Server error
 */
<<<<<<< HEAD
router.post("/create", storeController.createStore);
=======
router.post("/create", authenticateUser, storeController.createStore);
>>>>>>> 5e9c4878

// GET all stores by organization
router.get("/organization/:organizationId", authenticateUser, storeController.getStoresByOrganization);

// GET a specific store by ID
router.get("/get/:storeId", authenticateUser, storeController.getStoreById);

// UPDATE a store by ID
router.patch("/update/:storeId", authenticateUser, storeController.updateStore);

// DELETE a store by ID
router.delete("/delete/:storeId", authenticateUser, storeController.deleteStore);

// Sync store with WooCommerce
router.patch("/sync/:storeId", authenticateUser, storeController.syncStoreWithWooCommerce);

// Webhook management for stores
router.post("/:storeId/webhooks", authenticateUser, storeController.createStoreWebhooks);
router.get("/:storeId/webhooks/status", authenticateUser, storeController.getStoreWebhookStatus);

// Store error notifications
router.get("/:storeId/error-notifications", authenticateUser, storeController.getStoreErrorNotifications);

module.exports = router; <|MERGE_RESOLUTION|>--- conflicted
+++ resolved
@@ -69,11 +69,7 @@
  *       500:
  *         description: Server error
  */
-<<<<<<< HEAD
-router.post("/create", storeController.createStore);
-=======
 router.post("/create", authenticateUser, storeController.createStore);
->>>>>>> 5e9c4878
 
 // GET all stores by organization
 router.get("/organization/:organizationId", authenticateUser, storeController.getStoresByOrganization);
