--- conflicted
+++ resolved
@@ -8,11 +8,7 @@
  *     description: invitations operations
  */
 
-<<<<<<< HEAD
-const { protect } = require('../middleware/authMiddleware');
-=======
 const { authenticateUser } = require('../middlewares/authMiddleware');
->>>>>>> 5e9c4878
 const {
   createInvitation,
   getInvitations,
@@ -53,11 +49,7 @@
  *       500:
  *         description: Server error
  */
-<<<<<<< HEAD
-router.get('/test-email-config', protect, testEmailConfig);
-=======
 router.get('/test-email-config', authenticateUser, testEmailConfig);
->>>>>>> 5e9c4878
 
 // Public route for accepting invitations (no authenticateToken needed)
 
@@ -91,11 +83,7 @@
 router.post('/accept', acceptInvitation);
 
 // Protected routes
-<<<<<<< HEAD
-router.use(protect);
-=======
 router.use(authenticateUser);
->>>>>>> 5e9c4878
 
 /**
  * @swagger
@@ -123,11 +111,7 @@
  *         description: Unauthorized
  *       500:
  *         description: Server error
-<<<<<<< HEAD
- */
-=======
 */
->>>>>>> 5e9c4878
 router.post('/', createInvitation);
 
 /**
