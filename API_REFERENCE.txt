--- conflicted
+++ resolved
@@ -1,4 +1,3 @@
-<<<<<<< HEAD
 # MBZ Tech API Reference Documentation
 # Base URL: https://mbzrevamp.onrender.com/api
 # Local Development: http://localhost:8800/api
@@ -28,10 +27,12 @@
 **Body:**
 ```json
 {
-  "name": "string",
-  "businessName": "string", 
-  "email": "string",
-  "password": "string"
+  "firstName": "string",
+  "lastName": "string",
+  "email": "string",
+  "password": "string",
+  "companyName": "string",
+  "referralCode": "string (optional)"
 }
 ```
 **Response:**
@@ -43,9 +44,10 @@
   "username": "string",
   "email": "string",
   "role": "string",
-  "token": "string",
+  "organization": "string",
+  "organizationId": "string",
   "organizationCode": "string",
-  "organizationId": "string"
+  "token": "string"
 }
 ```
 
@@ -82,10 +84,20 @@
 ```json
 {
   "username": "string",
-  "name": "string",
-  "email": "string",
-  "password": "string",
-  "role": "super-admin"
+  "fullName": "string",
+  "email": "string",
+  "password": "string"
+}
+```
+**Response:**
+```json
+{
+  "success": true,
+  "message": "Super Admin registered successfully",
+  "userId": "string",
+  "username": "string",
+  "email": "string",
+  "role": "string"
 }
 ```
 
@@ -96,6 +108,20 @@
 {
   "username": "string",
   "password": "string"
+}
+```
+**Response:**
+```json
+{
+  "success": true,
+  "message": "Super Admin login successful",
+  "token": "string",
+  "userId": "string",
+  "username": "string",
+  "email": "string",
+  "userRole": "string",
+  "profilePicture": "string",
+  "status": "string"
 }
 ```
 
@@ -110,6 +136,13 @@
   "newPassword": "string"
 }
 ```
+**Response:**
+```json
+{
+  "success": true,
+  "message": "Password updated successfully"
+}
+```
 
 ### POST /auth/super-admin/change/password
 **Description:** Change password for super admin
@@ -119,6 +152,62 @@
   "userId": "string",
   "currentPassword": "string",
   "newPassword": "string"
+}
+```
+**Response:**
+```json
+{
+  "success": true,
+  "message": "Super Admin password updated successfully"
+}
+```
+
+### POST /auth/affiliate/register
+**Description:** Register an affiliate user
+**Body:**
+```json
+{
+  "fullName": "string",
+  "email": "string",
+  "password": "string",
+  "phone": "string",
+  "referralCode": "string (optional)"
+}
+```
+**Response:**
+```json
+{
+  "success": true,
+  "message": "Affiliate registered successfully",
+  "userId": "string",
+  "username": "string",
+  "email": "string",
+  "role": "string",
+  "token": "string"
+}
+```
+
+### POST /auth/affiliate/login
+**Description:** Login affiliate user
+**Body:**
+```json
+{
+  "email": "string",
+  "password": "string"
+}
+```
+**Response:**
+```json
+{
+  "success": true,
+  "message": "Affiliate login successful",
+  "token": "string",
+  "userId": "string",
+  "username": "string",
+  "email": "string",
+  "role": "string",
+  "profilePicture": "string",
+  "status": "string"
 }
 ```
 
@@ -802,810 +891,4 @@
 
 ---
 *Last Updated: [Current Date]*
-*Version: 1.0* 
-=======
-# MBZ Tech API Reference Documentation
-# Base URL: https://mbzrevamp.onrender.com/api
-# Local Development: http://localhost:8800/api
-
-## Table of Contents
-1. Authentication
-2. Users
-3. Organizations
-4. Orders
-5. Inventory
-6. Customers
-7. Tasks
-8. Affiliates
-9. Campaigns
-10. Support
-11. Payments
-12. Analytics
-13. Email Management
-14. Website Management
-15. Subscriptions
-16. Miscellaneous
-
-## 1. AUTHENTICATION
-
-### POST /auth/register
-**Description:** Register a new user and create an organization
-**Body:**
-```json
-{
-  "name": "string",
-  "businessName": "string", 
-  "email": "string",
-  "password": "string"
-}
-```
-**Response:**
-```json
-{
-  "success": true,
-  "message": "User registered successfully",
-  "userId": "string",
-  "username": "string",
-  "email": "string",
-  "role": "string",
-  "token": "string",
-  "organizationCode": "string",
-  "organizationId": "string"
-}
-```
-
-### POST /auth/login
-**Description:** Login user with email and password
-**Body:**
-```json
-{
-  "email": "string",
-  "password": "string"
-}
-```
-**Response:**
-```json
-{
-  "success": true,
-  "message": "Login successful",
-  "token": "string",
-  "userId": "string",
-  "username": "string",
-  "email": "string",
-  "role": "string",
-  "organizationId": "string",
-  "organization": "string",
-  "organizationCode": "string",
-  "profilePicture": "string",
-  "status": "string"
-}
-```
-
-### POST /auth/super-admin/register
-**Description:** Register a super admin user
-**Body:**
-```json
-{
-  "username": "string",
-  "name": "string",
-  "email": "string",
-  "password": "string",
-  "role": "super-admin"
-}
-```
-
-### POST /auth/super/admin/login
-**Description:** Login super admin with username and password
-**Body:**
-```json
-{
-  "username": "string",
-  "password": "string"
-}
-```
-
-### POST /auth/change/password
-**Description:** Change password for regular user
-**Body:**
-```json
-{
-  "userId": "string",
-  "organizationId": "string",
-  "currentPassword": "string",
-  "newPassword": "string"
-}
-```
-
-### POST /auth/super-admin/change/password
-**Description:** Change password for super admin
-**Body:**
-```json
-{
-  "userId": "string",
-  "currentPassword": "string",
-  "newPassword": "string"
-}
-```
-
-## 2. USERS
-
-### POST /users/create
-**Description:** Create a new user (Admin only)
-**Body:** User object with required fields
-**Auth:** Required
-
-### GET /users/all
-**Description:** Get all users (Super admin only)
-**Auth:** Required
-
-### GET /users/get/:userId
-**Description:** Get user by ID
-**Auth:** Required
-
-### PATCH /users/update/:userId
-**Description:** Update user details
-**Body:** User update object
-**Auth:** Required
-
-### PATCH /users/change/:userId/status
-**Description:** Update user status (active/inactive)
-**Body:** `{"status": "active" | "inactive"}`
-**Auth:** Required
-
-### GET /users/organization/:organizationId
-**Description:** Get all users in an organization
-**Auth:** Required
-
-### DELETE /users/delete/:userId
-**Description:** Delete a user
-**Auth:** Required
-
-### PATCH /users/:userId/profile-picture
-**Description:** Update user profile picture
-**Body:** Form data with image file
-**Auth:** Required
-
-## 3. ORGANIZATIONS
-
-### POST /organization/create
-**Description:** Create a new organization
-**Body:**
-```json
-{
-  "name": "string",
-  "description": "string",
-  "businessType": "string",
-  "address": {
-    "street": "string",
-    "city": "string",
-    "state": "string",
-    "postalCode": "string",
-    "country": "string"
-  },
-  "phone": "string",
-  "email": "string"
-}
-```
-
-### GET /organization/all
-**Description:** Get all organizations (Super admin only)
-
-### GET /organization/get/:organizationId
-**Description:** Get organization by ID
-
-### PATCH /organization/update/:organizationId
-**Description:** Update organization details
-**Body:** Organization update object
-
-### DELETE /organization/delete/:organizationId
-**Description:** Delete organization
-
-### PATCH /organization/logo/:organizationId
-**Description:** Update organization logo
-**Body:** Form data with logo file
-
-## 4. ORDERS
-
-### POST /orders/create
-**Description:** Create a new order
-**Body:** Order object with required fields
-
-### GET /orders/all
-**Description:** Get all orders
-
-### GET /orders/organization/:organizationId
-**Description:** Get all orders for an organization
-
-### GET /orders/store/:storeId
-**Description:** Get all orders for a specific store
-
-### GET /orders/get/:orderId
-**Description:** Get order by ID
-
-### PATCH /orders/update/:orderId
-**Description:** Update order details
-**Body:** Order update object
-
-### DELETE /orders/delete/:orderId
-**Description:** Delete an order
-
-### POST /orders/sync/:storeId/:organizationId
-**Description:** Sync orders from external store
-**Body:** `{"userId": "string"}`
-
-### Analytics Endpoints:
-- GET /orders/analytics/cross-store/:organizationId
-- GET /orders/analytics/temporal/:organizationId
-- GET /orders/analytics/customers/:organizationId
-- GET /orders/analytics/products/:organizationId
-- GET /orders/analytics/financial/:organizationId
-- GET /orders/analytics/operations/:organizationId
-- GET /orders/analytics/geospatial/:organizationId
-- GET /orders/analytics/status/:organizationId
-- GET /orders/analytics/funnel/:organizationId
-- GET /orders/analytics/ltv/:organizationId
-
-## 5. INVENTORY
-
-### POST /inventory/create
-**Description:** Create a new product
-**Body:** Product object
-
-### GET /inventory/organization/:organizationId
-**Description:** Get all products by organization
-
-### GET /inventory/store/:storeId
-**Description:** Get all products by store
-
-### GET /inventory/all
-**Description:** Get all products
-
-### GET /inventory/get/:productId
-**Description:** Get product by ID
-
-### PATCH /inventory/update/:productId
-**Description:** Update product
-**Body:** Product update object
-
-### DELETE /inventory/delete/:productId
-**Description:** Delete product
-
-### DELETE /inventory/deleteAll/:storeId
-**Description:** Delete all products by store
-
-### POST /inventory/sync/:storeId/:organizationId
-**Description:** Sync products from external store
-
-### Metrics Endpoints:
-- GET /inventory/metrics/total-products/:organizationId
-- GET /inventory/metrics/in-stock/:organizationId
-- GET /inventory/metrics/low-stock/:organizationId
-- GET /inventory/metrics/out-of-stock/:organizationId
-- GET /inventory/metrics/category-count/:organizationId
-- GET /inventory/metrics/store-count/:organizationId
-- GET /inventory/metrics/total-value/:organizationId
-- GET /inventory/metrics/avg-price/:organizationId
-- GET /inventory/metrics/on-sale/:organizationId
-- GET /inventory/metrics/avg-rating/:organizationId
-
-## 6. CUSTOMERS
-
-### POST /customers/create
-**Description:** Create a new customer
-**Body:** Customer object
-
-### GET /customers/all
-**Description:** Get all customers
-
-### GET /customers/get/:id
-**Description:** Get customer by ID
-
-### GET /customers/organization/:organizationId
-**Description:** Get customers by organization
-
-### PATCH /customers/update/:id
-**Description:** Update customer
-**Body:** Customer update object
-
-### DELETE /customers/delete/:id
-**Description:** Delete customer
-
-### GET /customers/store/:storeId
-**Description:** Get customers by store
-
-### POST /customers/sync/:storeId/:organizationId
-**Description:** Sync customers from external store
-
-## 7. TASKS
-
-### POST /tasks/create
-**Description:** Create a new task
-**Body:** Task object
-
-### GET /tasks/organization/:organizationId
-**Description:** Get tasks by organization
-
-### GET /tasks/get/:taskId
-**Description:** Get task by ID
-
-### PATCH /tasks/update/:taskId
-**Description:** Update task
-**Body:** Task update object
-
-### DELETE /tasks/delete/:taskId
-**Description:** Delete task
-
-### PATCH /tasks/status/:taskId
-**Description:** Update task status (for drag and drop)
-**Body:** `{"status": "string"}`
-
-### Subtask Management:
-- POST /tasks/subtasks/create/:taskId
-- PATCH /tasks/:taskId/subtasks/update/:subtaskId
-- DELETE /tasks/:taskId/subtasks/delete/:subtaskId
-
-### POST /tasks/:taskId/comments
-**Description:** Add comment to task
-**Body:** `{"comment": "string"}`
-
-### GET /tasks/user/:userId
-**Description:** Get tasks by user
-
-## 8. AFFILIATES
-
-### GET /affiliates
-**Description:** Get all affiliates (Admin only)
-**Auth:** Required, Admin only
-
-### POST /affiliates
-**Description:** Create affiliate (Admin only)
-**Body:** Affiliate object
-**Auth:** Required, Admin only
-
-### GET /affiliates/:id
-**Description:** Get affiliate by ID
-**Auth:** Required, Admin only
-
-### PATCH /affiliates/:id
-**Description:** Update affiliate
-**Body:** Affiliate update object
-**Auth:** Required, Admin only
-
-### DELETE /affiliates/:id
-**Description:** Delete affiliate
-**Auth:** Required, Admin only
-
-### PATCH /affiliates/:id/status
-**Description:** Update affiliate status
-**Auth:** Required, Admin only
-
-### PATCH /affiliates/:id/commission-rate
-**Description:** Update commission rate
-**Auth:** Required, Admin only
-
-### Affiliate Dashboard (for affiliates themselves):
-- GET /affiliates/dashboard/overview
-- GET /affiliates/dashboard/referrals
-- GET /affiliates/dashboard/commissions
-- GET /affiliates/dashboard/payouts
-- GET /affiliates/dashboard/materials
-
-### Affiliate Profile:
-- GET /affiliates/profile
-- PATCH /affiliates/profile
-
-### Affiliate Settings:
-- GET /affiliates/settings
-- PATCH /affiliates/settings
-
-### Referral Management:
-- GET /affiliates/:affiliateId/referrals
-- POST /affiliates/:affiliateId/referrals
-- GET /affiliates/:affiliateId/referrals/:id
-- PATCH /affiliates/:affiliateId/referrals/:id
-
-### Commission Management:
-- GET /affiliates/:affiliateId/commissions
-- POST /affiliates/:affiliateId/commissions
-- GET /affiliates/:affiliateId/commissions/:id
-- PATCH /affiliates/:affiliateId/commissions/:id
-
-### Payout Management:
-- GET /affiliates/:affiliateId/payouts
-- POST /affiliates/:affiliateId/payouts
-- GET /affiliates/:affiliateId/payouts/:id
-- PATCH /affiliates/:affiliateId/payouts/:id
-
-### Marketing Materials:
-- GET /affiliates/:affiliateId/materials
-- POST /affiliates/:affiliateId/materials
-- GET /affiliates/:affiliateId/materials/:id
-- PATCH /affiliates/:affiliateId/materials/:id
-- DELETE /affiliates/:affiliateId/materials/:id
-
-## 9. CAMPAIGNS
-
-### POST /campaigns/create
-**Description:** Create a new campaign
-**Body:** Campaign object
-
-### GET /campaigns/all
-**Description:** Get all campaigns
-
-### GET /campaigns/get/:campaignId
-**Description:** Get campaign by ID
-
-### PATCH /campaigns/update/:campaignId
-**Description:** Update campaign
-**Body:** Campaign update object
-
-### DELETE /campaigns/delete/:campaignId
-**Description:** Delete campaign
-
-### Specialized Updates:
-- PATCH /campaigns/updateTemplate/:campaignId
-- PATCH /campaigns/updateContacts/:campaignId
-- PATCH /campaigns/updateSenderEmails/:campaignId
-- PATCH /campaigns/updateTargetCategories/:campaignId
-- PATCH /campaigns/updateStatus/:campaignId
-
-### POST /campaigns/start/:campaignId
-**Description:** Start a campaign
-
-### GET /campaigns/track/open/:campaignId/:customerId
-**Description:** Track email open
-
-## 10. SUPPORT
-
-### POST /support
-**Description:** Create support ticket
-**Body:** Support ticket object
-
-### GET /support
-**Description:** Get all tickets
-**Query:** organizationId
-
-### GET /support/:id
-**Description:** Get ticket by ID
-**Query:** organizationId
-
-### PUT /support/:id
-**Description:** Update ticket
-**Body:** Ticket update object
-
-### POST /support/:id/message
-**Description:** Add message to ticket
-**Body:** `{"message": "string"}`
-
-### PATCH /support/:id/status
-**Description:** Change ticket status
-**Body:** `{"status": "string"}`
-
-### DELETE /support/:id
-**Description:** Delete ticket
-
-### Chat Integration:
-- POST /support/chat-integration
-- GET /support/chat-integration
-- PUT /support/chat-integration
-- DELETE /support/chat-integration
-
-## 11. PAYMENTS
-
-### POST /payments/initiate
-**Description:** Initiate a payment
-**Body:** Payment initiation object
-
-### POST /payments/upload-proof
-**Description:** Upload payment proof (bank transfer)
-**Body:** Form data with proof file
-
-### POST /payments/initiate-squad
-**Description:** Initiate Squad payment
-**Body:** Squad payment object
-
-## 12. ANALYTICS
-
-### Basic Analytics:
-- GET /analytics/total-revenue
-- GET /analytics/total-orders
-- GET /analytics/new-customers
-- GET /analytics/average-order-value
-- GET /analytics/return-rate
-- GET /analytics/lifetime-value
-- GET /analytics/customer-acquisition
-- GET /analytics/product-performance
-- GET /analytics/funnel-data
-- GET /analytics/retention-data
-- GET /analytics/regional-sales
-
-### Email Analytics:
-- GET /analytics/email/delivery-stats
-- GET /analytics/email/device-stats
-- GET /analytics/email/geo-stats
-
-### Advanced Analytics:
-- GET /advanced-analytics/sales/total-revenue
-- GET /advanced-analytics/sales/revenue-by-product
-- GET /advanced-analytics/sales/order-status-distribution
-- GET /advanced-analytics/customers/new-vs-returning
-- GET /advanced-analytics/customers/acquisition-sources
-- GET /advanced-analytics/products/best-sellers
-- GET /advanced-analytics/products/low-stock
-- GET /advanced-analytics/funnel/abandoned-cart-rate
-
-## 13. EMAIL MANAGEMENT
-
-### Emails:
-- POST /emails/create
-- GET /emails/all
-- GET /emails/get/:emailId
-- PATCH /emails/update/:emailId
-- DELETE /emails/delete/:emailId
-- GET /emails/status/:status
-- POST /emails/analytics/log
-
-### Email Templates:
-- POST /email/templates/create
-- GET /email/templates/all
-- GET /email/templates/get/:emailTemplateId
-- PATCH /email/templates/update/:emailTemplateId
-- DELETE /email/templates/delete/:emailTemplateId
-- GET /email/templates/organization/:organizationId
-
-### Senders:
-- POST /senders/create
-- GET /senders/user/:userId
-- GET /senders/organization/:organizationId
-- GET /senders/:senderId
-- PATCH /senders/update/:senderId
-- DELETE /senders/:senderId
-- PATCH /senders/reset-limit/:senderId
-
-### Receivers:
-- POST /receivers/create
-- GET /receivers/user/:userId
-- GET /receivers/:receiverId
-- PATCH /receivers/update/:receiverId
-- DELETE /receivers/delete/:receiverId
-- PATCH /receivers/:receiverId/deactivate
-
-### Inbox:
-- POST /inbox/create
-- GET /inbox/all
-- GET /inbox/get/:inboxEmailId
-- PATCH /inbox/update/:inboxEmailId
-- DELETE /inbox/delete/:inboxEmailId
-- GET /inbox/organization/:organizationId
-
-## 14. WEBSITE MANAGEMENT
-
-### Websites:
-- POST /websites/create
-- GET /websites/check-domain
-- GET /websites/organization/:organizationId
-- GET /websites/:id
-- DELETE /websites/delete/:id
-- PATCH /websites/basic-info/:id
-- PATCH /websites/business-info/:id
-- PATCH /websites/colors/:id
-- PATCH /websites/emails/:id
-- GET /websites/all/:userId
-- GET /websites/analytics/:userId
-- GET /websites/analytics/organization/:organizationId
-
-### Website Progress:
-- GET /website/progress/:websiteId
-- PATCH /website/progress/:websiteId/step
-- POST /website/progress/:websiteId/notes
-- PATCH /website/progress/:websiteId/notes/:noteId
-- POST /website/progress/:websiteId/assets
-- POST /website/progress/:websiteId/designers
-- POST /website/progress/:websiteId/milestones
-- PATCH /website/progress/:websiteId/milestones/:milestoneId
-- POST /website/progress/:websiteId/approvals
-- POST /website/progress/:websiteId/versions
-- POST /website/progress/:websiteId/feedback
-- PATCH /website/progress/:websiteId/feedback/:feedbackId
-- POST /website/progress/:websiteId/qa-checks
-
-### Templates:
-- POST /website/templates/create
-- GET /website/templates/all
-- GET /website/templates/get/:id
-- PATCH /website/templates/update/:id
-- DELETE /website/templates/delete/:id
-- GET /website/templates/user/:userId
-- GET /website/templates/analytics/all
-
-## 15. SUBSCRIPTIONS
-
-### Subscriptions:
-- POST /subscriptions
-- GET /subscriptions
-- GET /subscriptions/:id
-- PUT /subscriptions/:id
-- DELETE /subscriptions/:id
-- POST /subscriptions/assign
-- POST /subscriptions/:id/renew
-- POST /subscriptions/:id/cancel
-
-### Subscription Plans:
-- POST /plans
-- GET /plans
-- GET /plans/:id
-- PUT /plans/:id
-- DELETE /plans/:id
-
-## 16. MISCELLANEOUS
-
-### Stores:
-- POST /stores/create
-- GET /stores/organization/:organizationId
-- GET /stores/get/:storeId
-- PATCH /stores/update/:storeId
-- DELETE /stores/delete/:storeId
-- PATCH /stores/sync/:storeId
-
-### Products:
-- POST /products/create
-- GET /products/all
-- GET /products/get/:id
-- PATCH /products/update/:id
-- DELETE /products/delete/:id
-- POST /products/add-subscription
-
-### Call Scheduler:
-- POST /calls
-- GET /calls
-- GET /calls/:id
-- PUT /calls/:id
-- PATCH /calls/:id/cancel
-- DELETE /calls/:id
-
-### Exchange Rates:
-- POST /exchange-rates/set
-- GET /exchange-rates/:baseCurrency/:targetCurrency
-- GET /exchange-rates/all
-- DELETE /exchange-rates/exchange-rate/:baseCurrency/:targetCurrency
-- PATCH /exchange-rates/delete/:baseCurrency/:targetCurrency
-
-### Payment Gateway Keys:
-- GET /payment-gateways
-- GET /payment-gateways/:type
-- POST /payment-gateways
-- PUT /payment-gateways/:type
-- DELETE /payment-gateways/:type
-- GET /payment-gateways/:type/public-key
-
-### Chat Integrations:
-- POST /chat-integrations/create
-- GET /chat-integrations/all
-- GET /chat-integrations/get/:id
-- PUT /chat-integrations/update/:id
-- DELETE /chat-integrations/delete/:id
-
-### Draft/Trash/Archived:
-- Various CRUD operations for draft, trash, and archived items
-
-## AUTHENTICATION & AUTHORIZATION
-
-### JWT Token Format:
-```
-Authorization: Bearer <token>
-```
-
-### Token Expiration:
-- Default: 1 hour
-- Refresh mechanism: Re-login required
-
-### Role-Based Access:
-- **super-admin**: Full system access
-- **admin**: Organization-level access
-- **user**: Limited access within organization
-- **affiliate**: Affiliate-specific access
-
-### Organization Isolation:
-- Most endpoints require organizationId
-- Users can only access data within their organization
-- Super admins can access all organizations
-
-## ERROR RESPONSES
-
-### Standard Error Format:
-```json
-{
-  "success": false,
-  "message": "Error description"
-}
-```
-
-### Common HTTP Status Codes:
-- 200: Success
-- 201: Created
-- 400: Bad Request
-- 401: Unauthorized
-- 403: Forbidden
-- 404: Not Found
-- 500: Internal Server Error
-
-## FILE UPLOADS
-
-### Supported Formats:
-- Images: JPG, PNG, GIF
-- Documents: PDF, DOC, DOCX
-- Maximum file size: 10MB
-
-### Upload Endpoints:
-- Profile pictures: `/users/:userId/profile-picture`
-- Organization logos: `/organization/logo/:organizationId`
-- Payment proofs: `/payments/upload-proof`
-- Website assets: `/website/progress/:websiteId/assets`
-
-## RATE LIMITING
-
-### Current Limits:
-- No explicit rate limiting implemented
-- File uploads: 10MB max per file
-- Request body: 10MB max
-
-## WEBHOOKS & INTEGRATIONS
-
-### External Integrations:
-- WooCommerce store sync
-- Payment gateways (Squad, Flutterwave)
-- Email services
-- Chat integrations
-
-### Sync Endpoints:
-- `/orders/sync/:storeId/:organizationId`
-- `/inventory/sync/:storeId/:organizationId`
-- `/customers/sync/:storeId/:organizationId`
-- `/stores/sync/:storeId`
-
-## DEVELOPMENT NOTES
-
-### Environment Variables Required:
-- MONGO_URL: MongoDB connection string
-- JWT_SECRET: JWT signing secret
-- CLOUDINARY_*: Cloudinary configuration
-- Payment gateway API keys
-
-### Database Collections:
-- users
-- organizations
-- orders
-- inventory
-- customers
-- tasks
-- affiliates
-- campaigns
-- support
-- payments
-- emails
-- websites
-- subscriptions
-- And many more...
-
-### Frontend Integration Tips:
-1. Always include JWT token in Authorization header
-2. Handle organizationId in requests where required
-3. Implement proper error handling for all API calls
-4. Use appropriate HTTP methods (GET, POST, PATCH, DELETE)
-5. Handle file uploads with proper content-type headers
-6. Implement retry logic for failed requests
-7. Cache frequently accessed data
-8. Use pagination for large datasets
-
-## SUPPORT & CONTACT
-
-For API support and questions:
-- Check error responses for specific error messages
-- Verify authentication and authorization
-- Ensure proper request format and required fields
-- Contact development team for additional support
-
----
-*Last Updated: [Current Date]*
-*Version: 1.0* 
->>>>>>> 5434be12
+*Version: 1.0* 