const express = require('express');
const http = require('http');
const morgan = require('morgan');
const mongoose = require('mongoose');
const cors = require('cors');
const bodyParser = require('body-parser');
const path = require('path');
const dotenv = require('dotenv'); 

const fileUpload = require('express-fileupload');
const receiverEvent = require('./helper/receiverEvent');
//const currencyEvent = require('./helper/exchangeRateEvent')

// Import Swagger configuration
const { specs, swaggerUi } = require('./swagger');

// Importing route files
const userRoutes = require('./routes/userRoutes');
//const policiesRoutes = require('./routes/policyRoutes');
const authRoutes = require('./routes/authRoutes');
//const blogRoutes = require('./routes/blogRoutes');
const affiliateRoutes = require('./routes/affiliateRoutes');
//const visitorRoutes = require('./routes/visitorRoutes');
//const interactionRoutes = require('./routes/interactionRoutes');
//const triggerRoutes = require('./routes/triggerRoutes');
//const actionRoutes = require('./routes/actionRoutes');
//const conditionRoutes = require('./routes/conditionRoutes');
//const bankAccountEURRoutes = require('./routes/bankAccountEURRoutes');
//const bankAccountUSDRoutes = require('./routes/bankAccountUSDRoutes');
//const bankAccountGBPRoutes = require('./routes/bankAccountGBPRoutes');
//const dealRoutes = require('./routes/dealRoutes');
const organizationRoutes = require('./routes/organizationRoutes');  // New Coupon Routes
const storeRoutes = require('./routes/storeRoutes'); 
//const exchangeRateRoutes = require('./routes/exchangeRateRoutes');
const categoryRoutes = require('./routes/categoryRoutes');  // New Category Routes
//const cryptoWalletBTCRoutes = require('./routes/cryptoWalletBTCRoutes');
//const cryptoWalletUSDTRoutes = require('./routes/cryptoWalletUSDTRoutes');
//const cartRoutes = require('./routes/cartRoutes');
const customerRoutes = require('./routes/customerRoutes');
const emailRoutes = require('./routes/emailRoutes');
const emailTemplateRoutes = require('./routes/emailTemplateRoutes');
const emailSignatureRoutes = require('./routes/emailSignatureRoutes');
const inboxRoutes = require('./routes/inboxRoutes');
const archivedRoutes = require('./routes/archivedRoutes');
const draftRoutes = require('./routes/draftRoutes');
const sentRoutes = require('./routes/sentRoutes');
const trashRoutes = require('./routes/trashRoutes');
const inventoryRoutes = require('./routes/inventoryRoutes');
const orderRoutes = require('./routes/orderRoutes');
//const paymentMethodRoutes = require('./routes/paymentMethodRoutes');
const productRoutes = require('./routes/productRoutes');
const senderRoutes = require('./routes/senderRoutes');
const receiverRoutes = require('./routes/receiverRoutes');
//const smsTemplateRoutes = require('./routes/smsTemplateRoutes');
//const connectedAccountRoutes = require('./routes/connectedAccountRoutes');
const taskRoutes = require('./routes/taskRoutes');
//const workflowRoutes = require('./routes/workflowRoutes');
//const siteRoutes = require('./routes/siteRoutes');
//const discountRoutes = require('./routes/discountRoutes');  // New Discount Usage Routes
//const discountUsageRoutes = require('./routes/discountUsageRoutes');  // New Discount Usage Routes
const paymentRoutes = require('./routes/paymentRoutes');
const subscriptionsRoutes = require('./routes/subscriptionsRoutes');
const subscriptionPlansRoutes = require('./routes/subscriptionPlansRoutes');
//const paymentLinkRoutes = require('./routes/paymentLinkRoutes');  // New Payment Link Routes
const websiteRoutes = require('./routes/websiteRoutes');
const templateRoutes = require('./routes/templateRoutes');
const progressRoutes = require('./routes/websiteProgressRoutes');
const exchangeRateRoutes = require('./routes/exchangeRateRoutes');
const userPreferencesRoutes = require('./routes/userPreferencesRoutes');
const analyticsRoutes = require('./routes/analyticsRoutes');
const advancedAnalyticsRoutes = require('./routes/advancedAnalyticsRoutes');
const callSchedulerRoutes = require('./routes/callSchedulerRoutes');
const supportRoutes = require('./routes/supportRoutes');
const paymentGatewayKeyRoutes = require('./routes/paymentGatewayKeyRoutes');
const chatIntegrationRoutes = require('./routes/chatIntegrationRoutes');
const campaignRoutes = require('./routes/campaignRoutes');
const dashboardRoutes = require('./routes/dashboardRoutes');
const overviewRoutes = require('./routes/overviewRoutes');
const storeOverviewRoutes = require('./routes/storeOverviewRoutes');
const webhookRoutes = require('./routes/webhookRoutes');
const wooCommerceReportsRoutes = require('./routes/wooCommerceReportsRoutes');
//const exportRoutes = require('./routes/exportRoutes');
const contactRoutes = require('./routes/contactRoutes');
const auditLogRoutes = require('./routes/auditLogRoutes');
const adminRoutes = require('./routes/adminRoutes');
console.log('Loaded adminRoutes type:', typeof adminRoutes);
const notificationRoutes = require('./routes/notificationRoutes');
console.log('Loaded notificationRoutes type:', typeof notificationRoutes);
const notificationTemplateRoutes = require('./routes/notificationTemplateRoutes');
console.log('Loaded notificationTemplateRoutes type:', typeof notificationTemplateRoutes);
const notificationSettingsRoutes = require('./routes/notificationSettingsRoutes');
console.log('Loaded notificationSettingsRoutes type:', typeof notificationSettingsRoutes);
// Add missing route imports
const roleRoutes = require('./routes/roleRoutes');
console.log('Loaded roleRoutes type:', typeof roleRoutes);
const groupRoutes = require('./routes/groupRoutes');
console.log('Loaded groupRoutes type:', typeof groupRoutes);
const invitationRoutes = require('./routes/invitationRoutes');
console.log('Loaded invitationRoutes type:', typeof invitationRoutes);

// New InvoicesAndReceipts & Feedback routes
const invoiceRoutes = require('./routes/invoiceRoutes');
console.log('Loaded invoiceRoutes type:', typeof invoiceRoutes);
const receiptRoutes = require('./routes/receiptRoutes');
console.log('Loaded receiptRoutes type:', typeof receiptRoutes);
const feedbackRoutes = require('./routes/feedbackRoutes');
console.log('Loaded feedbackRoutes type:', typeof feedbackRoutes);
const surveyRoutes = require('./routes/surveyRoutes');
console.log('Loaded surveyRoutes type:', typeof surveyRoutes);
const suggestionRoutes = require('./routes/suggestionRoutes');
console.log('Loaded suggestionRoutes type:', typeof suggestionRoutes);

// Onboarding routes
const onboardingRoutes = require('./routes/onboardingRoutes');
console.log('Loaded onboardingRoutes type:', typeof onboardingRoutes);

// New Self-Service and Content Management routes
const selfServiceRoutes = require('./routes/selfServiceRoutes');
console.log('Loaded selfServiceRoutes type:', typeof selfServiceRoutes);
const contentManagementRoutes = require('./routes/contentManagementRoutes');
console.log('Loaded contentManagementRoutes type:', typeof contentManagementRoutes);
const jobPostingRoutes = require('./routes/jobPostingRoutes');
console.log('Loaded jobPostingRoutes type:', typeof jobPostingRoutes);

const invoiceTemplateRoutes = require('./routes/invoiceTemplateRoutes');
console.log('Loaded invoiceTemplateRoutes type:', typeof invoiceTemplateRoutes);

// New Shipping Label routes
const shippingLabelRoutes = require('./routes/shippingLabelRoutes');
console.log('Loaded shippingLabelRoutes type:', typeof shippingLabelRoutes);

dotenv.config();

const cloudinary = require('cloudinary').v2;
const app = express();

// Cloudinary Configuration
const cloudinaryConfig = require('./config/cloudinary');

// Set Cloudinary configuration as a local variable
app.use((req, res, next) => {
  cloudinary.config(cloudinaryConfig);
  next();
});

mongoose.connect(process.env.MONGO_URL, { useNewUrlParser: true, useUnifiedTopology: true })
  .then(() => {
    console.log('Connected to MongoDB');
  })
  .catch((error) => {
    console.error('Failed to connect to MongoDB', error);
  });

// Middleware
console.log('About to set up middleware');
app.use(cors({
<<<<<<< HEAD
  origin: '*',  // Allow requests from any origin
  methods: ['GET', 'POST', 'PUT', 'PATCH', 'DELETE', 'OPTIONS'],  // Include OPTIONS for preflight
  allowedHeaders: ['Content-Type', 'Authorization', 'X-Requested-With', 'Accept', 'Origin'],  // Comprehensive headers
  credentials: true  // Allow credentials if needed
}));
=======
  origin: function (origin, callback) {
    // Allow requests with no origin (like mobile apps or curl requests)
    if (!origin) return callback(null, true);
    
    const allowedOrigins = [
      'http://localhost:3000',
      'http://localhost:3001', 
      'http://localhost:8080',
      'http://localhost:8081',
      'https://api.elapix.store',
      'https://crm.mbztechnology.com',
      'https://app.mbztechnology.com',
      'https://elapix.mbztechnology.com',
      'https://elapix.store'
    ];
    
    if (allowedOrigins.indexOf(origin) !== -1) {
      callback(null, true);
    } else {
      console.log('🚫 CORS blocked origin:', origin);
      callback(new Error('Not allowed by CORS'));
    }
  },
  methods: ['GET', 'POST', 'PUT', 'PATCH', 'DELETE', 'OPTIONS'],
  allowedHeaders: [
    'Content-Type', 
    'Authorization', 
    'X-Requested-With', 
    'Accept', 
    'Origin',
    'Access-Control-Request-Method',
    'Access-Control-Request-Headers'
  ],
  credentials: false,
  optionsSuccessStatus: 200, // Some legacy browsers choke on 204
  preflightContinue: false
}));

// Additional CORS middleware for all routes
app.use((req, res, next) => {
  const origin = req.headers.origin;
  const allowedOrigins = [
    'http://localhost:3000',
    'http://localhost:3001', 
    'http://localhost:8080',
    'http://localhost:8081',
    'https://api.elapix.store',
    'https://crm.mbztechnology.com',
    'https://app.mbztechnology.com',
    'https://elapix.mbztechnology.com',
    'https://elapix.store'
  ];
  
  if (allowedOrigins.includes(origin)) {
    res.header('Access-Control-Allow-Origin', origin);
  }
  
  res.header('Access-Control-Allow-Methods', 'GET, POST, PUT, PATCH, DELETE, OPTIONS');
  res.header('Access-Control-Allow-Headers', 'Content-Type, Authorization, X-Requested-With, Accept, Origin, Access-Control-Request-Method, Access-Control-Request-Headers');
  res.header('Access-Control-Allow-Credentials', 'false');
  res.header('Access-Control-Max-Age', '86400');
  
  // Handle preflight requests
  if (req.method === 'OPTIONS') {
    res.status(200).end();
    return;
  }
  
  next();
});

>>>>>>> 50292a61
app.use(bodyParser.json({ limit: '10mb' })); // Adjust the limit as needed
app.use(bodyParser.urlencoded({ limit: '10mb', extended: true })); 
app.use(morgan('dev')); 

app.use(
  fileUpload({
    useTempFiles: true, // Store files in memory instead of a temporary directory
    createParentPath: true, // Create the 'uploads' directory if not exists
    tempFileDir: '/tmp/',
    limits: { fileSize: 10 * 1024 * 1024 }
  })
); 

// Serve local uploads for hybrid attachment system
app.use('/uploads', express.static(path.join(__dirname, 'uploads')));

// Swagger API Documentation
console.log('Setting up Swagger documentation...');
console.log('Swagger specs loaded:', specs ? 'Yes' : 'No');
console.log('Swagger UI available:', swaggerUi ? 'Yes' : 'No');

app.use('/api-docs', swaggerUi.serve, swaggerUi.setup(specs, {
  customCss: '.swagger-ui .topbar { display: none }',
  customSiteTitle: 'MBZ Tech Platform API Documentation',
  customfavIcon: '/favicon.ico',
  swaggerOptions: {
    persistAuthorization: true,
    displayRequestDuration: true,
    filter: true,
    deepLinking: true,
    url: '/api-docs/swagger.json',
    validatorUrl: null
  }
}));

console.log('Swagger documentation setup complete');

// Test endpoint to verify Swagger setup
app.get('/api-docs/test', (req, res) => {
  res.json({
    message: 'Swagger test endpoint working',
    specsLoaded: !!specs,
    swaggerUiLoaded: !!swaggerUi,
    timestamp: new Date().toISOString()
  });
});

// Serve Swagger JSON
app.get('/api-docs/swagger.json', (req, res) => {
  console.log('Swagger JSON endpoint accessed');
  console.log('Specs available:', specs ? 'Yes' : 'No');
  res.setHeader('Content-Type', 'application/json');
  res.setHeader('Access-Control-Allow-Origin', '*');
  res.setHeader('Access-Control-Allow-Methods', 'GET, POST, PUT, DELETE, OPTIONS');
  res.setHeader('Access-Control-Allow-Headers', 'Content-Type, Authorization');
  res.send(specs);
});

// Health check endpoint with explicit CORS headers
app.get('/api/health', (req, res) => {
  // Set explicit CORS headers
  res.header('Access-Control-Allow-Origin', '*');
  res.header('Access-Control-Allow-Methods', 'GET, POST, PUT, DELETE, OPTIONS, PATCH');
  res.header('Access-Control-Allow-Headers', 'Content-Type, Authorization, X-Requested-With, Accept, Origin');
  res.header('Access-Control-Allow-Credentials', 'true');
  
  res.status(200).json({ 
    success: true, 
    message: 'MBZ Tech Platform API is running',
    timestamp: new Date().toISOString(),
    version: '1.0.0',
    cors: 'enabled'
  });
});

// Using imported routes
console.log('About to mount authRoutes');
app.use('/api/auth', authRoutes);
console.log('Mounted authRoutes');
app.use('/api/users', userRoutes);
app.use('/api/roles', roleRoutes);
app.use('/api/groups', groupRoutes);
app.use('/api/invitations', invitationRoutes);
app.use('/api/affiliates', affiliateRoutes);
//app.use('/api/sites', siteRoutes);
//app.use('/api/triggers', triggerRoutes);
//app.use('/api/actions', actionRoutes);
//app.use('/api/conditions', conditionRoutes);
//app.use('/api/connected/accounts', connectedAccountRoutes);

//app.use('/api/bank/accounts/eur', bankAccountEURRoutes);
//app.use('/api/bank/accounts/usd', bankAccountUSDRoutes);
//app.use('/api/bank/accounts/gbp', bankAccountGBPRoutes);
//app.use('/api/exchange-rates', exchangeRateRoutes);
//app.use('/api/deals', dealRoutes);
console.log('About to mount organizationRoutes');
app.use('/api/organization', organizationRoutes);
console.log('Mounted organizationRoutes');
app.use('/api/stores', storeRoutes);
app.use('/api/products', productRoutes);
app.use('/api/categories', categoryRoutes);

//app.use('/api/wallets/btc', cryptoWalletBTCRoutes);
//app.use('/api/wallets/usdt', cryptoWalletUSDTRoutes);


app.use('/api/customers', customerRoutes);
app.use('/api/emails', emailRoutes);
app.use('/api/email/templates', emailTemplateRoutes);
app.use('/api/email-signatures', emailSignatureRoutes);
app.use('/api/inbox', inboxRoutes);
app.use('/api/archived', archivedRoutes);
app.use('/api/drafts', draftRoutes);
app.use('/api/sent', sentRoutes);
app.use('/api/trash', trashRoutes);
app.use('/api/receivers', receiverRoutes);
app.use('/api/inventory', inventoryRoutes);
app.use('/api/orders', orderRoutes);
app.use('/api/websites', websiteRoutes);
app.use('/api/website/templates', templateRoutes);
app.use('/api/website/progress', progressRoutes);
//app.use('/api/payment/method', paymentMethodRoutes);
app.use('/api/analytics', analyticsRoutes);
app.use('/api/exchange-rates', exchangeRateRoutes);
app.use('/api/user-preferences', userPreferencesRoutes);
app.use('/api/senders', senderRoutes);
//app.use('/api/senders', senderRoutes);
//app.use('/api/sms/templates', smsTemplateRoutes);
app.use('/api/tasks', taskRoutes);
//app.use('/api/workflows', workflowRoutes);
//app.use('/api/cart', cartRoutes);
app.use('/api/payments', paymentRoutes);
app.use('/api/plans', subscriptionPlansRoutes);
app.use('/api/subscriptions', subscriptionsRoutes);
app.use('/api/advanced-analytics', advancedAnalyticsRoutes);
app.use('/api/calls', callSchedulerRoutes);
console.log('Mounted callSchedulerRoutes');
app.use('/api/support', supportRoutes);
console.log('Mounted supportRoutes');
app.use('/api/payment-gateways', paymentGatewayKeyRoutes);
console.log('Mounted paymentGatewayKeyRoutes');
app.use('/api/chat-integrations', chatIntegrationRoutes);
app.use('/api/campaigns', campaignRoutes);
app.use('/api/dashboard', dashboardRoutes);
app.use('/api/overview', overviewRoutes);
app.use('/api/store-overview', storeOverviewRoutes);
app.use('/api/webhooks', webhookRoutes);
app.use('/api/woocommerce', wooCommerceReportsRoutes);
//app.use('/api/export', exportRoutes);
app.use('/api/contact', contactRoutes);
app.use('/api/audit-logs', auditLogRoutes);
app.use('/api/notifications', notificationRoutes);
console.log('Mounted notificationRoutes');
app.use('/api/notification-templates', notificationTemplateRoutes);
console.log('Mounted notificationTemplateRoutes');
app.use('/api/notification-settings', notificationSettingsRoutes);
console.log('Mounted notificationSettingsRoutes');
app.use('/api/admin', adminRoutes);
console.log('Mounted adminRoutes');

// Onboarding routes
app.use('/api/onboarding', onboardingRoutes);

// New InvoicesAndReceipts & Feedback routes
app.use('/api/invoices', invoiceRoutes);
app.use('/api/receipts', receiptRoutes);
app.use('/api/feedback', feedbackRoutes);
app.use('/api/surveys', surveyRoutes);
app.use('/api/suggestions', suggestionRoutes);

// New Self-Service and Content Management routes
app.use('/api/self-service', selfServiceRoutes);
app.use('/api/content-management', contentManagementRoutes);
app.use('/api/job-postings', jobPostingRoutes);

app.use('/api/invoice/templates', invoiceTemplateRoutes);

// New Shipping Label routes
app.use('/api/shipping-labels', shippingLabelRoutes);

//Start the cron job for receiver emails
receiverEvent.scheduleEmailSync();

// Initialize Exchange Rate Sync Service
const rateSyncService = require('./services/rateSyncService');
rateSyncService.initialize()
  .then(() => {
    console.log('✅ Exchange Rate Sync Service initialized');
  })
  .catch((error) => {
    console.error('❌ Failed to initialize Exchange Rate Sync Service:', error);
  });

// Start the server
const PORT = process.env.PORT || 8800;
app.listen(PORT, async () => {
  console.log(`Server is running on port ${PORT}`);
  
});

// Remove the global error handler - let each controller handle its own errors
// app.use(errorHandler);<|MERGE_RESOLUTION|>--- conflicted
+++ resolved
@@ -154,13 +154,6 @@
 // Middleware
 console.log('About to set up middleware');
 app.use(cors({
-<<<<<<< HEAD
-  origin: '*',  // Allow requests from any origin
-  methods: ['GET', 'POST', 'PUT', 'PATCH', 'DELETE', 'OPTIONS'],  // Include OPTIONS for preflight
-  allowedHeaders: ['Content-Type', 'Authorization', 'X-Requested-With', 'Accept', 'Origin'],  // Comprehensive headers
-  credentials: true  // Allow credentials if needed
-}));
-=======
   origin: function (origin, callback) {
     // Allow requests with no origin (like mobile apps or curl requests)
     if (!origin) return callback(null, true);
@@ -231,8 +224,6 @@
   
   next();
 });
-
->>>>>>> 50292a61
 app.use(bodyParser.json({ limit: '10mb' })); // Adjust the limit as needed
 app.use(bodyParser.urlencoded({ limit: '10mb', extended: true })); 
 app.use(morgan('dev')); 
