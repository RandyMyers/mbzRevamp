const swaggerJsdoc = require('swagger-jsdoc');
const swaggerUi = require('swagger-ui-express');

const options = {
  definition: {
    openapi: '3.0.0',
    info: {
      title: 'MBZ Tech Platform API',
      version: '1.0.0',
      description: 'Complete API documentation for MBZ Tech Platform - E-commerce Management System',
      contact: {
        name: 'MBZ Tech Support',
        email: 'support@mbztech.com'
      }
    },
    servers: [
      {
        url: 'https://api.elapix.store',
        description: 'Production server (Digital Ocean)'
      },
      {
        url: 'http://localhost:3000',
        description: 'Development server'
      }
    ],
    components: {
      securitySchemes: {
        bearerAuth: {
          type: 'http',
          scheme: 'bearer',
          bearerFormat: 'JWT',
          description: 'JWT token obtained from login endpoint'
        }
<<<<<<< HEAD
=======
      },
      schemas: {
        // Task Schema
        Task: {
          type: 'object',
          required: ['title', 'description', 'organization', 'createdBy'],
          properties: {
            _id: {
              type: 'string',
              format: 'ObjectId',
              description: 'Task ID'
            },
            title: {
              type: 'string',
              description: 'Task title',
              example: 'Complete project setup'
            },
            description: {
              type: 'string',
              description: 'Task description',
              example: 'Set up the development environment'
            },
            status: {
              type: 'string',
              enum: ['pending', 'inProgress', 'review', 'completed', 'cancelled', 'onHold'],
              default: 'pending',
              description: 'Task status'
            },
            priority: {
              type: 'string',
              enum: ['low', 'medium', 'high'],
              default: 'medium',
              description: 'Task priority'
            },
            dueDate: {
              type: 'string',
              format: 'date-time',
              description: 'Task due date'
            },
            assignedTo: {
              type: 'array',
              items: {
                type: 'string',
                format: 'ObjectId'
              },
              description: 'Array of user IDs assigned to the task'
            },
            organization: {
              type: 'string',
              format: 'ObjectId',
              description: 'Organization ID'
            },
            createdBy: {
              type: 'string',
              format: 'ObjectId',
              description: 'User ID who created the task'
            },
            tags: {
              type: 'array',
              items: {
                type: 'string'
              },
              description: 'Task tags'
            },
            progress: {
              type: 'number',
              minimum: 0,
              maximum: 100,
              default: 0,
              description: 'Task progress percentage'
            },
            attachments: {
              type: 'array',
              description: 'Array of task attachments',
              items: {
                type: 'object',
                properties: {
                  _id: {
                    type: 'string',
                    format: 'ObjectId',
                    description: 'Attachment ID'
                  },
                  filename: {
                    type: 'string',
                    description: 'Original filename',
                    example: 'document.pdf'
                  },
                  url: {
                    type: 'string',
                    description: 'File URL or path',
                    example: '/uploads/tasks/1234567890_abc123.pdf'
                  },
                  storageType: {
                    type: 'string',
                    enum: ['cloudinary', 'local'],
                    description: 'Storage location type'
                  },
                  publicId: {
                    type: 'string',
                    description: 'Cloudinary public ID (for cloudinary storage)'
                  },
                  path: {
                    type: 'string',
                    description: 'Local file path (for local storage)'
                  },
                  format: {
                    type: 'string',
                    description: 'File format/extension',
                    example: 'pdf'
                  },
                  size: {
                    type: 'number',
                    description: 'File size in bytes',
                    example: 2048576
                  },
                  category: {
                    type: 'string',
                    enum: ['IMAGES', 'DOCUMENTS', 'ARCHIVES', 'MEDIA', 'UNKNOWN'],
                    description: 'File category'
                  },
                  uploadedBy: {
                    type: 'string',
                    format: 'ObjectId',
                    description: 'User ID who uploaded the file'
                  },
                  uploadedAt: {
                    type: 'string',
                    format: 'date-time',
                    description: 'Upload timestamp'
                  }
                }
              }
            },
            subtasks: {
              type: 'array',
              description: 'Array of subtasks',
              items: {
                type: 'object',
                properties: {
                  _id: {
                    type: 'string',
                    format: 'ObjectId'
                  },
                  title: {
                    type: 'string',
                    description: 'Subtask title'
                  },
                  status: {
                    type: 'string',
                    enum: ['pending', 'completed'],
                    default: 'pending'
                  },
                  createdBy: {
                    type: 'string',
                    format: 'ObjectId',
                    description: 'User ID who created the subtask'
                  },
                  createdAt: {
                    type: 'string',
                    format: 'date-time'
                  },
                  updatedAt: {
                    type: 'string',
                    format: 'date-time'
                  }
                }
              }
            },
            createdAt: {
              type: 'string',
              format: 'date-time'
            },
            updatedAt: {
              type: 'string',
              format: 'date-time'
            }
          }
        },
        // User Schema
        User: {
          type: 'object',
          required: ['email', 'password'],
          properties: {
            _id: {
              type: 'string',
              format: 'ObjectId'
            },
            name: {
              type: 'string',
              description: 'User full name',
              example: 'John Doe'
            },
            email: {
              type: 'string',
              format: 'email',
              description: 'User email address',
              example: 'john@example.com'
            },
            password: {
              type: 'string',
              description: 'User password (min 6 characters)',
              minLength: 6
            },
            username: {
              type: 'string',
              description: 'Username (optional)'
            },
            role: {
              type: 'string',
              format: 'ObjectId',
              description: 'Role ID reference'
            },
            organization: {
              type: 'string',
              format: 'ObjectId',
              description: 'Organization ID reference'
            },
            department: {
              type: 'string',
              enum: ['Customer Support', 'IT', 'HR', 'Sales', 'Marketing', 'Finance', 'Billing', 'Shipping'],
              description: 'User department'
            },
            status: {
              type: 'string',
              enum: ['active', 'inactive'],
              default: 'active'
            },
            profilePicture: {
              type: 'string',
              description: 'Profile picture URL'
            }
          }
        },
        // Store Schema
        Store: {
          type: 'object',
          required: ['name', 'url', 'platformType', 'apiKey', 'secretKey', 'organizationId'],
          properties: {
            _id: {
              type: 'string',
              format: 'ObjectId'
            },
            name: {
              type: 'string',
              description: 'Store name',
              example: 'My Online Store'
            },
            url: {
              type: 'string',
              format: 'uri',
              description: 'Store website URL',
              example: 'https://mystore.com'
            },
            platformType: {
              type: 'string',
              enum: ['woocommerce', 'shopify', 'magento', 'bigcommerce', 'custom'],
              description: 'E-commerce platform type'
            },
            apiKey: {
              type: 'string',
              description: 'Platform API key'
            },
            secretKey: {
              type: 'string',
              description: 'Platform secret key'
            },
            description: {
              type: 'string',
              description: 'Store description'
            },
            websiteLogo: {
              type: 'string',
              description: 'Store logo URL'
            },
            organizationId: {
              type: 'string',
              format: 'ObjectId',
              description: 'Organization ID'
            },
            isActive: {
              type: 'boolean',
              default: true
            }
          }
        },
        // Product Schema
        Product: {
          type: 'object',
          required: ['storeId', 'name', 'slug', 'sku', 'regular_price', 'type', 'userId', 'organizationId'],
          properties: {
            _id: {
              type: 'string',
              format: 'ObjectId'
            },
            storeId: {
              type: 'string',
              format: 'ObjectId',
              description: 'Store ID reference'
            },
            name: {
              type: 'string',
              description: 'Product name'
            },
            slug: {
              type: 'string',
              description: 'Product URL slug'
            },
            type: {
              type: 'string',
              default: 'simple',
              description: 'Product type'
            },
            status: {
              type: 'string',
              default: 'publish',
              description: 'Product status'
            },
            sku: {
              type: 'string',
              description: 'Stock keeping unit'
            },
            price: {
              type: 'string',
              description: 'Current price'
            },
            regular_price: {
              type: 'string',
              description: 'Regular price (required)'
            },
            sale_price: {
              type: 'string',
              description: 'Sale price'
            },
            description: {
              type: 'string',
              description: 'Product description'
            },
            short_description: {
              type: 'string',
              description: 'Short product description'
            },
            categories: {
              type: 'array',
              items: {
                type: 'object',
                required: ['id', 'name', 'slug'],
                properties: {
                  id: {
                    type: 'number',
                    description: 'Category ID'
                  },
                  name: {
                    type: 'string',
                    description: 'Category name'
                  },
                  slug: {
                    type: 'string',
                    description: 'Category slug'
                  }
                }
              }
            },
            images: {
              type: 'array',
              items: {
                type: 'object',
                required: ['id', 'date_created', 'src'],
                properties: {
                  id: {
                    type: 'number',
                    description: 'Image ID'
                  },
                  date_created: {
                    type: 'string',
                    format: 'date-time',
                    description: 'Image creation date'
                  },
                  src: {
                    type: 'string',
                    description: 'Image URL'
                  },
                  alt: {
                    type: 'string',
                    description: 'Image alt text'
                  }
                }
              }
            },
            userId: {
              type: 'string',
              format: 'ObjectId',
              description: 'User ID who created the product'
            },
            organizationId: {
              type: 'string',
              format: 'ObjectId',
              description: 'Organization ID'
            }
          }
        },
        // Webhook Schema
        Webhook: {
          type: 'object',
          required: ['storeId', 'organizationId', 'wooCommerceId', 'webhookIdentifier', 'name', 'topic', 'deliveryUrl', 'secret'],
          properties: {
            _id: {
              type: 'string',
              format: 'ObjectId',
              description: 'Webhook ID'
            },
            storeId: {
              type: 'string',
              format: 'ObjectId',
              description: 'Store ID'
            },
            organizationId: {
              type: 'string',
              format: 'ObjectId',
              description: 'Organization ID'
            },
            wooCommerceId: {
              type: 'number',
              description: 'WooCommerce webhook ID'
            },
            webhookIdentifier: {
              type: 'string',
              description: 'Unique webhook identifier'
            },
            name: {
              type: 'string',
              description: 'Webhook name'
            },
            topic: {
              type: 'string',
              enum: ['order.created', 'order.updated', 'order.deleted', 'customer.created', 'customer.updated', 'customer.deleted', 'product.created', 'product.updated', 'product.deleted'],
              description: 'Webhook topic'
            },
            status: {
              type: 'string',
              enum: ['active', 'paused', 'disabled'],
              default: 'active',
              description: 'Webhook status'
            },
            deliveryUrl: {
              type: 'string',
              description: 'Webhook delivery URL'
            },
            secret: {
              type: 'string',
              description: 'Webhook secret for signature verification'
            },
            resource: {
              type: 'string',
              enum: ['order', 'customer', 'product'],
              description: 'Resource type'
            },
            event: {
              type: 'string',
              enum: ['created', 'updated', 'deleted'],
              description: 'Event type'
            },
            hooks: {
              type: 'array',
              items: {
                type: 'string'
              },
              description: 'Array of hook types'
            },
            failureCount: {
              type: 'number',
              default: 0,
              description: 'Number of delivery failures'
            },
            lastDelivery: {
              type: 'string',
              format: 'date-time',
              description: 'Last successful delivery timestamp'
            },
            lastFailure: {
              type: 'string',
              format: 'date-time',
              description: 'Last failure timestamp'
            },
            lastFailureReason: {
              type: 'string',
              description: 'Reason for last failure'
            },
            createdAt: {
              type: 'string',
              format: 'date-time',
              description: 'Webhook creation timestamp'
            },
            updatedAt: {
              type: 'string',
              format: 'date-time',
              description: 'Webhook last update timestamp'
            }
          }
        },
        // Customer Schema
        Customer: {
          type: 'object',
          required: ['name', 'email', 'storeId', 'organizationId'],
          properties: {
            _id: {
              type: 'string',
              format: 'ObjectId',
              description: 'Customer ID'
            },
            name: {
              type: 'string',
              description: 'Customer full name'
            },
            email: {
              type: 'string',
              format: 'email',
              description: 'Customer email address'
            },
            phone: {
              type: 'string',
              description: 'Customer phone number'
            },
            address: {
              type: 'object',
              description: 'Customer address information'
            },
            storeId: {
              type: 'string',
              format: 'ObjectId',
              description: 'Store ID where customer belongs'
            },
            organizationId: {
              type: 'string',
              format: 'ObjectId',
              description: 'Organization ID'
            },
            customer_id: {
              type: 'string',
              description: 'External customer ID (e.g., WooCommerce)'
            },
            avatar: {
              type: 'string',
              description: 'Customer avatar URL'
            },
            status: {
              type: 'string',
              enum: ['active', 'inactive', 'blocked'],
              default: 'active',
              description: 'Customer status'
            },
            createdAt: {
              type: 'string',
              format: 'date-time',
              description: 'Customer creation timestamp'
            },
            updatedAt: {
              type: 'string',
              format: 'date-time',
              description: 'Customer last update timestamp'
            }
          }
        },
        // Order Schema
        Order: {
          type: 'object',
          required: ['storeId', 'userId', 'organizationId', 'billing', 'shipping', 'line_items', 'total'],
          properties: {
            _id: {
              type: 'string',
              format: 'ObjectId',
              description: 'Order ID'
            },
            storeId: {
              type: 'string',
              format: 'ObjectId',
              description: 'Store ID where order belongs'
            },
            userId: {
              type: 'string',
              format: 'ObjectId',
              description: 'User ID who created the order'
            },
            organizationId: {
              type: 'string',
              format: 'ObjectId',
              description: 'Organization ID'
            },
            customer_id: {
              type: 'string',
              format: 'ObjectId',
              description: 'Customer ID (optional)'
            },
            billing: {
              type: 'object',
              required: ['first_name', 'last_name', 'email'],
              properties: {
                first_name: { type: 'string', example: 'John' },
                last_name: { type: 'string', example: 'Doe' },
                company: { type: 'string', example: 'ACME Corp' },
                address_1: { type: 'string', example: '123 Main St' },
                address_2: { type: 'string', example: 'Apt 4B' },
                city: { type: 'string', example: 'New York' },
                state: { type: 'string', example: 'NY' },
                postcode: { type: 'string', example: '10001' },
                country: { type: 'string', example: 'US' },
                email: { type: 'string', format: 'email', example: 'john@example.com' },
                phone: { type: 'string', example: '+1-555-123-4567' }
              }
            },
            shipping: {
              type: 'object',
              required: ['first_name', 'last_name'],
              properties: {
                first_name: { type: 'string', example: 'John' },
                last_name: { type: 'string', example: 'Doe' },
                company: { type: 'string', example: 'ACME Corp' },
                address_1: { type: 'string', example: '123 Main St' },
                address_2: { type: 'string', example: 'Apt 4B' },
                city: { type: 'string', example: 'New York' },
                state: { type: 'string', example: 'NY' },
                postcode: { type: 'string', example: '10001' },
                country: { type: 'string', example: 'US' }
              }
            },
            line_items: {
              type: 'array',
              items: {
                type: 'object',
                required: ['name', 'quantity', 'unit_price'],
                properties: {
                  product_id: { type: 'string', description: 'Product ID' },
                  name: { type: 'string', description: 'Product name' },
                  quantity: { type: 'number', description: 'Product quantity' },
                  unit_price: { type: 'string', description: 'Line item total' },
                  total: { type: 'string', description: 'Line item subtotal' }
                }
              }
            },
            total: {
              type: 'string',
              description: 'Order total amount'
            },
            currency: {
              type: 'string',
              description: 'Order currency'
            },
            status: {
              type: 'string',
              description: 'Order status'
            },
            payment_method: {
              type: 'string',
              description: 'Payment method'
            },
            syncToWooCommerce: {
              type: 'boolean',
              description: 'Whether to sync order to WooCommerce'
            },
            createdAt: {
              type: 'string',
              format: 'date-time',
              description: 'Order creation timestamp'
            },
            updatedAt: {
              type: 'string',
              format: 'date-time',
              description: 'Order last update timestamp'
            }
          }
        },
        // Invoice Schema
        Invoice: {
          type: 'object',
          required: ['customerId', 'storeId', 'organizationId', 'userId', 'customerName', 'customerEmail', 'items', 'totalAmount'],
          properties: {
            _id: {
              type: 'string',
              format: 'ObjectId',
              description: 'Unique invoice ID'
            },
            customerId: {
              type: 'string',
              format: 'ObjectId',
              description: 'Customer ID'
            },
            storeId: {
              type: 'string',
              format: 'ObjectId',
              description: 'Store ID'
            },
            organizationId: {
              type: 'string',
              format: 'ObjectId',
              description: 'Organization ID'
            },
            userId: {
              type: 'string',
              format: 'ObjectId',
              description: 'User ID who created the invoice'
            },
            customerName: {
              type: 'string',
              description: 'Customer name'
            },
            customerEmail: {
              type: 'string',
              format: 'email',
              description: 'Customer email'
            },
            customerAddress: {
              type: 'object',
              description: 'Customer address'
            },
            items: {
              type: 'array',
              items: {
                type: 'object',
                required: ['name', 'quantity', 'unitPrice'],
                properties: {
                  name: {
                    type: 'string',
                    description: 'Item name'
                  },
                  quantity: {
                    type: 'number',
                    description: 'Item quantity'
                  },
                  unitPrice: {
                    type: 'number',
                    description: 'Item unit price'
                  },
                  total: {
                    type: 'number',
                    description: 'Item total price'
                  }
                }
              }
            },
            subtotal: {
              type: 'number',
              description: 'Subtotal amount'
            },
            taxAmount: {
              type: 'number',
              description: 'Tax amount'
            },
            discountAmount: {
              type: 'number',
              description: 'Discount amount'
            },
            totalAmount: {
              type: 'number',
              description: 'Total amount'
            },
            currency: {
              type: 'string',
              enum: ['USD', 'EUR', 'GBP', 'CAD', 'AUD', 'JPY', 'NGN'],
              description: 'Currency code'
            },
            dueDate: {
              type: 'string',
              format: 'date-time',
              description: 'Invoice due date'
            },
            notes: {
              type: 'string',
              description: 'Additional notes'
            },
            terms: {
              type: 'string',
              description: 'Invoice terms'
            },
            type: {
              type: 'string',
              description: 'Invoice type'
            },
            templateId: {
              type: 'string',
              format: 'ObjectId',
              description: 'Invoice template ID'
            },
            status: {
              type: 'string',
              enum: ['draft', 'sent', 'paid', 'overdue', 'cancelled'],
              description: 'Invoice status'
            },
            createdAt: {
              type: 'string',
              format: 'date-time',
              description: 'Invoice creation timestamp'
            },
            updatedAt: {
              type: 'string',
              format: 'date-time',
              description: 'Invoice last update timestamp'
            }
          }
        },

        // InvoiceTemplate Schema
        InvoiceTemplate: {
          type: 'object',
          required: ['name', 'userId'],
          properties: {
            _id: {
              type: 'string',
              format: 'ObjectId',
              description: 'Invoice template ID'
            },
            name: {
              type: 'string',
              description: 'Template name',
              example: 'Professional Invoice Template'
            },
            userId: {
              type: 'string',
              format: 'ObjectId',
              description: 'User ID who owns the template'
            },
            templateType: {
              type: 'string',
              enum: ['professional', 'modern', 'minimal', 'classic', 'creative', 'custom'],
              default: 'professional',
              description: 'Template design type'
            },
            isDefault: {
              type: 'boolean',
              default: false,
              description: 'Whether this is the default template'
            },
            isSystemDefault: {
              type: 'boolean',
              default: false,
              description: 'Whether this is a system default template'
            },
            isActive: {
              type: 'boolean',
              default: true,
              description: 'Whether template is active'
            },
            companyInfo: {
              type: 'object',
              description: 'Company information for the template',
              properties: {
                name: {
                  type: 'string',
                  description: 'Company name',
                  example: 'MBZ Technology'
                },
                email: {
                  type: 'string',
                  format: 'email',
                  description: 'Company email',
                  example: 'billing@mbztechnology.com'
                },
                phone: {
                  type: 'string',
                  description: 'Company phone',
                  example: '+27 11 123 4567'
                },
                address: {
                  type: 'object',
                  properties: {
                    street: { type: 'string', example: '123 Business Street' },
                    city: { type: 'string', example: 'Johannesburg' },
                    state: { type: 'string', example: 'Gauteng' },
                    zipCode: { type: 'string', example: '2000' },
                    country: { type: 'string', example: 'South Africa' }
                  }
                },
                website: {
                  type: 'string',
                  description: 'Company website',
                  example: 'https://mbztechnology.com'
                },
                logo: {
                  type: 'string',
                  description: 'Company logo URL',
                  example: 'https://example.com/logo.png'
                }
              }
            },
            design: {
              type: 'object',
              description: 'Template design settings',
              properties: {
                primaryColor: {
                  type: 'string',
                  default: '#000000',
                  description: 'Primary color',
                  example: '#1e40af'
                },
                secondaryColor: {
                  type: 'string',
                  default: '#666666',
                  description: 'Secondary color',
                  example: '#64748b'
                },
                backgroundColor: {
                  type: 'string',
                  default: '#ffffff',
                  description: 'Background color',
                  example: '#ffffff'
                },
                fontFamily: {
                  type: 'string',
                  default: 'Arial, sans-serif',
                  description: 'Font family',
                  example: 'Inter, sans-serif'
                },
                fontSize: {
                  type: 'number',
                  default: 12,
                  description: 'Base font size'
                },
                headerFontSize: {
                  type: 'number',
                  default: 18,
                  description: 'Header font size'
                },
                footerFontSize: {
                  type: 'number',
                  default: 10,
                  description: 'Footer font size'
                }
              }
            },
            layout: {
              type: 'object',
              description: 'Template layout configuration',
              properties: {
                showLogo: {
                  type: 'boolean',
                  default: true,
                  description: 'Show company logo'
                },
                showCompanyInfo: {
                  type: 'boolean',
                  default: true,
                  description: 'Show company information'
                },
                showCustomerInfo: {
                  type: 'boolean',
                  default: true,
                  description: 'Show customer information'
                },
                showItemsTable: {
                  type: 'boolean',
                  default: true,
                  description: 'Show items table'
                },
                showTotals: {
                  type: 'boolean',
                  default: true,
                  description: 'Show totals section'
                },
                showTerms: {
                  type: 'boolean',
                  default: true,
                  description: 'Show terms and conditions'
                },
                showNotes: {
                  type: 'boolean',
                  default: true,
                  description: 'Show notes section'
                }
              }
            },
            fields: {
              type: 'object',
              description: 'Field visibility configuration',
              properties: {
                showInvoiceNumber: {
                  type: 'boolean',
                  default: true,
                  description: 'Show invoice number'
                },
                showIssueDate: {
                  type: 'boolean',
                  default: true,
                  description: 'Show issue date'
                },
                showDueDate: {
                  type: 'boolean',
                  default: true,
                  description: 'Show due date'
                },
                showCustomerAddress: {
                  type: 'boolean',
                  default: true,
                  description: 'Show customer address'
                },
                showItemDescription: {
                  type: 'boolean',
                  default: true,
                  description: 'Show item descriptions'
                },
                showSubtotal: {
                  type: 'boolean',
                  default: true,
                  description: 'Show subtotal'
                },
                showTax: {
                  type: 'boolean',
                  default: true,
                  description: 'Show tax amount'
                },
                showTotal: {
                  type: 'boolean',
                  default: true,
                  description: 'Show total amount'
                }
              }
            },
            createdBy: {
              type: 'string',
              format: 'ObjectId',
              description: 'User ID who created the template'
            },
            updatedBy: {
              type: 'string',
              format: 'ObjectId',
              description: 'User ID who last updated the template'
            },
            createdAt: {
              type: 'string',
              format: 'date-time',
              description: 'Template creation timestamp'
            },
            updatedAt: {
              type: 'string',
              format: 'date-time',
              description: 'Template last update timestamp'
            }
          }
        },
                 // Affiliate Schema
         Affiliate: {
           type: 'object',
           required: ['userId', 'commissionRate'],
           properties: {
             _id: {
               type: 'string',
               format: 'ObjectId',
               description: 'Affiliate ID'
             },
             userId: {
               type: 'string',
               format: 'ObjectId',
               description: 'User ID who is an affiliate',
               example: '507f1f77bcf86cd799439011'
             },
             status: {
               type: 'string',
               enum: ['pending', 'active', 'suspended', 'terminated'],
               default: 'pending',
               description: 'Affiliate status'
             },
             commissionRate: {
               type: 'number',
               minimum: 0,
               maximum: 100,
               description: 'Commission rate percentage',
               example: 15
             },
             earnings: {
               type: 'object',
               properties: {
                 total: {
                   type: 'number',
                   default: 0,
                   description: 'Total earnings'
                 },
                 pending: {
                   type: 'number',
                   default: 0,
                   description: 'Pending earnings'
                 },
                 paid: {
                   type: 'number',
                   default: 0,
                   description: 'Paid earnings'
                 }
               }
             },
             paymentDetails: {
               type: 'object',
               properties: {
                 paymentMethod: {
                   type: 'string',
                   enum: ['bank_transfer', 'paypal', 'stripe'],
                   description: 'Payment method'
                 },
                 bankName: {
                   type: 'string',
                   description: 'Bank name'
                 },
                 accountNumber: {
                   type: 'string',
                   description: 'Bank account number'
                 },
                 accountName: {
                   type: 'string',
                   description: 'Account holder name'
                 },
                 swiftCode: {
                   type: 'string',
                   description: 'SWIFT/BIC code'
                 },
                 paypalEmail: {
                   type: 'string',
                   description: 'PayPal email address'
                 },
                 stripeAccountId: {
                   type: 'string',
                   description: 'Stripe account ID'
                 }
               }
             },
             trackingCode: {
               type: 'string',
               description: 'Unique tracking code for affiliate'
             },
             marketingMaterials: {
               type: 'array',
               items: {
                 type: 'string',
                 format: 'ObjectId'
               },
               description: 'Array of marketing material IDs'
             },
             performance: {
               type: 'object',
               properties: {
                 totalReferrals: {
                   type: 'number',
                   default: 0,
                   description: 'Total number of referrals'
                 },
                 activeReferrals: {
                   type: 'number',
                   default: 0,
                   description: 'Number of active referrals'
                 },
                 conversionRate: {
                   type: 'number',
                   default: 0,
                   description: 'Conversion rate percentage'
                 },
                 averageOrderValue: {
                   type: 'number',
                   default: 0,
                   description: 'Average order value'
                 }
               }
             },
             settings: {
               type: 'object',
               properties: {
                 minimumPayout: {
                   type: 'number',
                   default: 1000,
                   description: 'Minimum payout amount'
                 },
                 autoPayout: {
                   type: 'boolean',
                   default: false,
                   description: 'Enable automatic payouts'
                 },
                 notifications: {
                   type: 'object',
                   properties: {
                     newReferral: {
                       type: 'boolean',
                       default: true,
                       description: 'Notify on new referral'
                     },
                     conversion: {
                       type: 'boolean',
                       default: true,
                       description: 'Notify on conversion'
                     },
                     payout: {
                       type: 'boolean',
                       default: true,
                       description: 'Notify on payout'
                     }
                   }
                 }
               }
             },
             metadata: {
               type: 'object',
               properties: {
                 website: {
                   type: 'string',
                   description: 'Affiliate website URL'
                 },
                 socialMedia: {
                   type: 'array',
                   items: {
                     type: 'string'
                   },
                   description: 'Social media profiles'
                 },
                 description: {
                   type: 'string',
                   description: 'Affiliate description'
                 },
                 categories: {
                   type: 'array',
                   items: {
                     type: 'string'
                   },
                   description: 'Affiliate categories'
                 },
                 languages: {
                   type: 'array',
                   items: {
                     type: 'string'
                   },
                   description: 'Supported languages'
                 }
               }
             },
             createdAt: {
               type: 'string',
               format: 'date-time',
               description: 'Affiliate creation timestamp'
             },
             lastActive: {
               type: 'string',
               format: 'date-time',
               description: 'Last activity timestamp'
             },
             updatedAt: {
               type: 'string',
               format: 'date-time',
               description: 'Affiliate last update timestamp'
             }
           }
         },
         // Trash Schema
         Trash: {
           type: 'object',
           required: ['sender', 'subject', 'body', 'originalFolder'],
           properties: {
             _id: {
               type: 'string',
               format: 'ObjectId',
               description: 'Trash email ID'
             },
             sender: {
               type: 'string',
               description: 'Email sender address',
               example: 'sender@example.com'
             },
             subject: {
               type: 'string',
               description: 'Email subject line',
               example: 'Important meeting reminder'
             },
             body: {
               type: 'string',
               description: 'Email body content'
             },
             replyTo: {
               type: 'string',
               format: 'ObjectId',
               description: 'Reference to original email for replies'
             },
             status: {
               type: 'string',
               enum: ['unread', 'read'],
               default: 'unread',
               description: 'Email read status'
             },
             receivedAt: {
               type: 'string',
               format: 'date-time',
               description: 'When email was originally received'
             },
             deletedAt: {
               type: 'string',
               format: 'date-time',
               description: 'When email was moved to trash'
             },
             emailLogs: {
               type: 'array',
               items: {
                 type: 'string',
                 format: 'ObjectId'
               },
               description: 'Array of email log IDs'
             },
             organization: {
               type: 'string',
               format: 'ObjectId',
               description: 'Organization ID'
             },
             user: {
               type: 'string',
               format: 'ObjectId',
               description: 'User ID who owns the email'
             },
             receiver: {
               type: 'string',
               format: 'ObjectId',
               description: 'Reference to the Receiver email account this email came from'
             },
             originalFolder: {
               type: 'string',
               enum: ['inbox', 'sent', 'drafts', 'outbox', 'archived'],
               description: 'Original folder where email was stored'
             },
             createdAt: {
               type: 'string',
               format: 'date-time',
               description: 'Trash entry creation timestamp'
             },
             updatedAt: {
               type: 'string',
               format: 'date-time',
               description: 'Trash entry last update timestamp'
             }
           }
         },
         // Inbox Schema
         Inbox: {
           type: 'object',
           required: ['sender', 'subject', 'body', 'recipient'],
           properties: {
             _id: {
               type: 'string',
               format: 'ObjectId',
               description: 'Inbox email ID'
             },
             sender: {
               type: 'string',
               description: 'Email sender address',
               example: 'sender@example.com'
             },
             subject: {
               type: 'string',
               description: 'Email subject line',
               example: 'Important meeting reminder'
             },
             body: {
               type: 'string',
               description: 'Email body content'
             },
             replyTo: {
               type: 'string',
               format: 'ObjectId',
               description: 'Reference to the original email this is a reply to'
             },
             status: {
               type: 'string',
               enum: ['unread', 'read', 'archived', 'spam'],
               default: 'unread',
               description: 'Email read status'
             },
             receivedAt: {
               type: 'string',
               format: 'date-time',
               description: 'When the email was received'
             },
             emailLogs: {
               type: 'array',
               items: {
                 type: 'string',
                 format: 'ObjectId'
               },
               description: 'Array of email log IDs'
             },
             organization: {
               type: 'string',
               format: 'ObjectId',
               description: 'Reference to the Organization receiving the email'
             },
             user: {
               type: 'string',
               format: 'ObjectId',
               description: 'Reference to the User associated with the inbox'
             },
             receiver: {
               type: 'string',
               format: 'ObjectId',
               description: 'Reference to the Receiver email account this email came from'
             },
             recipient: {
               type: 'string',
               description: 'Email address that received this email',
               example: 'info@mycompany.com'
             },
             createdAt: {
               type: 'string',
               format: 'date-time',
               description: 'Inbox entry creation timestamp'
             },
             updatedAt: {
               type: 'string',
               format: 'date-time',
               description: 'Inbox entry last update timestamp'
             }
           }
         },
         // Email Schema
         Email: {
           type: 'object',
           required: ['recipient', 'subject', 'body', 'createdBy'],
           properties: {
             _id: {
               type: 'string',
               format: 'ObjectId',
               description: 'Email ID'
             },
             recipient: {
               type: 'string',
               description: 'Email recipient address',
               example: 'recipient@example.com'
             },
             subject: {
               type: 'string',
               description: 'Email subject line'
             },
             body: {
               type: 'string',
               description: 'Email body content'
             },
             variables: {
               type: 'object',
               description: 'Key-value pairs for dynamic variables'
             },
             messageId: {
               type: 'string',
               description: 'Email message ID'
             },
             emailTemplate: {
               type: 'string',
               format: 'ObjectId',
               description: 'Reference to the EmailTemplate model'
             },
             campaign: {
               type: 'string',
               format: 'ObjectId',
               description: 'Reference to the Campaign model'
             },
             workflow: {
               type: 'string',
               format: 'ObjectId',
               description: 'Reference to the Workflow model'
             },
             emailLogs: {
               type: 'array',
               items: {
                 type: 'string',
                 format: 'ObjectId'
               },
               description: 'Array of email log IDs'
             },
             createdBy: {
               type: 'string',
               format: 'ObjectId',
               description: 'Reference to the User who initiated the email',
               required: true
             },
             organization: {
               type: 'string',
               format: 'ObjectId',
               description: 'Reference to the Organization associated with the email'
             },
             receiver: {
               type: 'string',
               format: 'ObjectId',
               description: 'Reference to the Receiver email account this email came from'
             },
             status: {
               type: 'string',
               enum: ['trash', 'drafts', 'scheduled', 'sent', 'failed', 'pending'],
               default: 'drafts',
               description: 'Email status'
             },
             errorMessage: {
               type: 'string',
               description: 'Error message if email failed'
             },
             sentAt: {
               type: 'string',
               format: 'date-time',
               description: 'When the email was sent'
             },
             createdAt: {
               type: 'string',
               format: 'date-time',
               description: 'Email creation timestamp'
             },
             updatedAt: {
               type: 'string',
               format: 'date-time',
               description: 'Email last update timestamp'
             }
           }
         },
         // ChatIntegration Schema
         ChatIntegration: {
           type: 'object',
           required: ['provider'],
           properties: {
             _id: {
               type: 'string',
               format: 'ObjectId',
               description: 'Chat integration ID'
             },
             provider: {
               type: 'string',
               description: 'Chat service provider name',
               example: 'Intercom'
             },
             scriptId: {
               type: 'string',
               description: 'Provider script ID for integration',
               example: 'script_12345'
             },
             propertyUrl: {
               type: 'string',
               description: 'Website URL where chat widget is deployed',
               example: 'https://example.com'
             },
             ticketEmail: {
               type: 'string',
               format: 'email',
               description: 'Email for ticket notifications',
               example: 'support@example.com'
             },
             jsApiKey: {
               type: 'string',
               description: 'JavaScript API key for the provider',
               example: 'api_key_12345'
             },
             widgetId: {
               type: 'string',
               description: 'Widget identifier',
               example: 'widget_67890'
             },
             directChatLink: {
               type: 'string',
               description: 'Direct link to chat conversation',
               example: 'https://chat.provider.com/conversation/123'
             },
             isActive: {
               type: 'boolean',
               default: true,
               description: 'Whether the integration is active'
             },
             status: {
               type: 'string',
               default: 'connected',
               description: 'Integration connection status'
             },
             showOnCustomerDashboard: {
               type: 'boolean',
               default: true,
               description: 'Show chat widget on customer dashboard'
             },
             showOnAdminDashboard: {
               type: 'boolean',
               default: false,
               description: 'Show chat widget on admin dashboard'
             },
             createdAt: {
               type: 'string',
               format: 'date-time',
               description: 'Integration creation timestamp'
             },
             updatedAt: {
               type: 'string',
               format: 'date-time',
               description: 'Integration last update timestamp'
             }
           }
         },
         // SupportTicket Schema
         SupportTicket: {
           type: 'object',
           required: ['subject', 'description', 'customer', 'organizationId'],
           properties: {
             _id: {
               type: 'string',
               format: 'ObjectId',
               description: 'Support ticket ID'
             },
             subject: {
               type: 'string',
               description: 'Ticket subject line',
               example: 'Payment issue with subscription'
             },
             description: {
               type: 'string',
               description: 'Detailed description of the issue',
               example: 'I am unable to process my monthly payment'
             },
             category: {
               type: 'string',
               enum: ['technical', 'billing', 'account', 'general'],
               default: 'general',
               description: 'Ticket category'
             },
             priority: {
               type: 'string',
               enum: ['low', 'medium', 'high'],
               default: 'medium',
               description: 'Ticket priority level'
             },
             status: {
               type: 'string',
               enum: ['open', 'in-progress', 'resolved', 'closed'],
               default: 'open',
               description: 'Current ticket status'
             },
             customer: {
               type: 'object',
               required: ['name', 'email'],
               properties: {
                 name: {
                   type: 'string',
                   description: 'Customer name',
                   example: 'John Doe'
                 },
                 email: {
                   type: 'string',
                   format: 'email',
                   description: 'Customer email address',
                   example: 'john@example.com'
                 },
                 avatar: {
                   type: 'string',
                   description: 'Customer avatar URL'
                 }
               }
             },
             organizationId: {
               type: 'string',
               format: 'ObjectId',
               description: 'Organization ID'
             },
             messages: {
               type: 'array',
               items: {
                 type: 'object',
                 properties: {
                   sender: {
                     type: 'string',
                     enum: ['customer', 'support'],
                     description: 'Message sender type'
                   },
                   content: {
                     type: 'string',
                     description: 'Message content'
                   },
                   timestamp: {
                     type: 'string',
                     format: 'date-time',
                     description: 'Message timestamp'
                   },
                   readStatus: {
                     type: 'boolean',
                     description: 'Whether message has been read'
                   }
                 }
               }
             },
             hasUnreadMessages: {
               type: 'boolean',
               default: false,
               description: 'Whether ticket has unread messages'
             },
             chatIntegrations: {
               type: 'array',
               items: {
                 type: 'object',
                 properties: {
                   provider: {
                     type: 'string',
                     description: 'Chat provider name',
                     example: 'tawk'
                   },
                   name: {
                     type: 'string',
                     description: 'Integration name',
                     example: 'Main Support Chat'
                   },
                   apiKey: {
                     type: 'string',
                     description: 'Provider API key'
                   },
                   propertyId: {
                     type: 'string',
                     description: 'Provider property ID'
                   },
                   widgetId: {
                     type: 'string',
                     description: 'Widget identifier'
                   },
                   config: {
                     type: 'object',
                     description: 'Additional configuration options'
                   }
                 }
               }
             },
             createdAt: {
               type: 'string',
               format: 'date-time',
               description: 'Ticket creation timestamp'
             },
             updatedAt: {
               type: 'string',
               format: 'date-time',
               description: 'Ticket last update timestamp'
             }
           }
         },
                   // Product Schema
          Product: {
            type: 'object',
            required: ['name', 'description'],
            properties: {
              _id: {
                type: 'string',
                format: 'ObjectId',
                description: 'Product ID'
              },
              name: {
                type: 'string',
                description: 'Product name',
                example: 'Premium Plan'
              },
              description: {
                type: 'string',
                description: 'Product description',
                example: 'Our most comprehensive plan with all features included'
              },
              isActive: {
                type: 'boolean',
                default: true,
                description: 'Whether the product is active'
              },
              subscriptionPlans: {
                type: 'array',
                items: {
                  type: 'string',
                  format: 'ObjectId'
                },
                description: 'Array of subscription plan IDs associated with this product'
              },
              createdAt: {
                type: 'string',
                format: 'date-time',
                description: 'Product creation timestamp'
              },
              updatedAt: {
                type: 'string',
                format: 'date-time',
                description: 'Product last update timestamp'
              }
            }
          },
          // MarketingMaterial Schema
          MarketingMaterial: {
            type: 'object',
            required: ['title', 'type', 'url', 'createdBy'],
            properties: {
              _id: {
                type: 'string',
                format: 'ObjectId',
                description: 'Marketing material ID'
              },
              title: {
                type: 'string',
                description: 'Marketing material title',
                example: 'Summer Sale Banner'
              },
              type: {
                type: 'string',
                enum: ['banner', 'video', 'document', 'link'],
                description: 'Type of marketing material'
              },
              url: {
                type: 'string',
                description: 'URL or file path to the material',
                example: 'https://example.com/banner.jpg'
              },
              status: {
                type: 'string',
                enum: ['active', 'inactive'],
                default: 'active',
                description: 'Material status'
              },
              metadata: {
                type: 'object',
                properties: {
                  size: {
                    type: 'string',
                    description: 'File size description',
                    example: '2.5 MB'
                  },
                  format: {
                    type: 'string',
                    description: 'File format',
                    example: 'JPEG'
                  },
                  dimensions: {
                    type: 'string',
                    description: 'Image dimensions',
                    example: '1920x1080'
                  },
                  duration: {
                    type: 'number',
                    description: 'Video duration in seconds',
                    example: 30
                  },
                  fileSize: {
                    type: 'number',
                    description: 'File size in bytes',
                    example: 2621440
                  },
                  mimeType: {
                    type: 'string',
                    description: 'MIME type',
                    example: 'image/jpeg'
                  }
                }
              },
              tags: {
                type: 'array',
                items: {
                  type: 'string'
                },
                description: 'Array of tags for categorization',
                example: ['summer', 'sale', 'banner']
              },
              category: {
                type: 'string',
                enum: ['social', 'email', 'website', 'print', 'other'],
                default: 'other',
                description: 'Material category'
              },
              usage: {
                type: 'object',
                properties: {
                  views: {
                    type: 'number',
                    default: 0,
                    description: 'Number of views'
                  },
                  clicks: {
                    type: 'number',
                    default: 0,
                    description: 'Number of clicks'
                  },
                  conversions: {
                    type: 'number',
                    default: 0,
                    description: 'Number of conversions'
                  }
                }
              },
              createdBy: {
                type: 'string',
                format: 'ObjectId',
                description: 'User ID who created the material'
              },
              createdAt: {
                type: 'string',
                format: 'date-time',
                description: 'Material creation timestamp'
              },
              updatedAt: {
                type: 'string',
                format: 'date-time',
                description: 'Material last update timestamp'
              }
            }
          }
      },
      // Exchange Rate Schema
      ExchangeRate: {
        type: 'object',
        required: ['baseCurrency', 'targetCurrency', 'rate'],
        properties: {
          _id: { type: 'string', format: 'ObjectId', description: 'Exchange rate ID' },
          organizationId: { type: 'string', format: 'ObjectId', description: 'Organization ID (optional for global rates)' },
          baseCurrency: { type: 'string', enum: ['USD', 'EUR', 'GBP', 'NGN', 'BTC', 'USDT'], description: 'Base currency code' },
          targetCurrency: { type: 'string', enum: ['USD', 'EUR', 'GBP', 'NGN', 'BTC', 'USDT'], description: 'Target currency code' },
          rate: { type: 'number', description: 'Exchange rate value' },
          isCustom: { type: 'boolean', default: false, description: 'Whether this is a custom rate' },
          isGlobal: { type: 'boolean', default: false, description: 'Whether this is a global rate' },
          source: { type: 'string', enum: ['system', 'user', 'api', 'api_cached', 'fallback'], default: 'system', description: 'Rate source' },
          isActive: { type: 'boolean', default: true, description: 'Whether the rate is active' },
          lastApiUpdate: { type: 'string', format: 'date-time', description: 'Last API update timestamp' },
          cacheExpiry: { type: 'string', format: 'date-time', description: 'Cache expiry timestamp' },
          isExpired: { type: 'boolean', default: false, description: 'Whether the rate is expired' },
          apiResponse: {
            type: 'object',
            properties: {
              timeLastUpdate: { type: 'string', format: 'date-time' },
              timeNextUpdate: { type: 'string', format: 'date-time' },
              baseCode: { type: 'string' },
              targetCode: { type: 'string' }
            }
          },
          apiVersion: { type: 'string', default: 'v6', description: 'API version' },
          createdAt: { type: 'string', format: 'date-time', description: 'Creation timestamp' },
          updatedAt: { type: 'string', format: 'date-time', description: 'Last update timestamp' }
        }
      },
      // Subscription Plan Schema
      SubscriptionPlan: {
        type: 'object',
        required: ['name', 'billingInterval'],
        properties: {
          _id: { type: 'string', format: 'ObjectId', description: 'Plan ID' },
          name: { type: 'string', description: 'Plan name', example: 'Standard' },
          features: { type: 'array', items: { type: 'string' }, description: 'Plan features' },
          price: { type: 'number', description: 'Plan price', example: 10 },
          currency: { type: 'string', enum: ['USD', 'NGN', 'EUR', 'GBP'], default: 'USD', description: 'Plan currency' },
          billingInterval: { type: 'string', enum: ['monthly', 'Quarterly', 'yearly'], default: 'monthly', description: 'Billing interval' },
          isActive: { type: 'boolean', default: true, description: 'Whether the plan is active' },
          isCustom: { type: 'boolean', default: false, description: 'Whether this is a custom plan' },
          createdAt: { type: 'string', format: 'date-time', description: 'Creation timestamp' },
          updatedAt: { type: 'string', format: 'date-time', description: 'Last update timestamp' }
        }
      },
      // Subscription Schema
      Subscription: {
        type: 'object',
        required: ['user', 'plan', 'billingInterval', 'currency'],
        properties: {
          _id: { type: 'string', format: 'ObjectId', description: 'Subscription ID' },
          user: { type: 'string', format: 'ObjectId', description: 'User ID' },
          plan: { type: 'string', format: 'ObjectId', description: 'Subscription plan ID' },
          isTrial: { type: 'boolean', default: false, description: 'Whether this is a trial subscription' },
          trialStart: { type: 'string', format: 'date-time', description: 'Trial start date' },
          trialEnd: { type: 'string', format: 'date-time', description: 'Trial end date' },
          trialConverted: { type: 'boolean', default: false, description: 'Whether trial was converted to paid' },
          billingInterval: { type: 'string', enum: ['monthly', 'quarterly', 'yearly'], default: 'monthly', description: 'Billing interval' },
          currency: { type: 'string', enum: ['USD', 'NGN', 'EUR', 'GBP', 'BTC', 'USDT'], default: 'USD', description: 'Subscription currency' },
          startDate: { type: 'string', format: 'date-time', default: 'Date.now', description: 'Subscription start date' },
          endDate: { type: 'string', format: 'date-time', description: 'Subscription end date' },
          renewalDate: { type: 'string', format: 'date-time', description: 'Next renewal date' },
          isActive: { type: 'boolean', default: false, description: 'Whether subscription is active' },
          paymentStatus: { type: 'string', enum: ['Paid', 'Pending', 'Failed'], default: 'Pending', description: 'Payment status' },
          status: { type: 'string', enum: ['active', 'pending', 'canceled', 'expired'], default: 'pending', description: 'Subscription status' },
          payment: { type: 'string', format: 'ObjectId', description: 'Payment ID' },
          paymentMethod: { type: 'string', enum: ['flutterwave', 'paystack', 'squad', 'bank'], description: 'Payment method used' },
          activatedAt: { type: 'string', format: 'date-time', description: 'Subscription activation timestamp' },
          canceledAt: { type: 'string', format: 'date-time', description: 'Cancellation date' },
          createdAt: { type: 'string', format: 'date-time', description: 'Creation timestamp' },
          updatedAt: { type: 'string', format: 'date-time', description: 'Last update timestamp' }
        }
      },
      // Payment Schema
      Payment: {
        type: 'object',
        required: ['user', 'gateway', 'amount', 'currency', 'reference'],
        properties: {
          _id: { type: 'string', format: 'ObjectId', description: 'Payment ID' },
          user: { type: 'string', format: 'ObjectId', description: 'User ID' },
          subscription: { type: 'string', format: 'ObjectId', description: 'Subscription ID' },
          plan: { type: 'string', format: 'ObjectId', description: 'Plan ID' },
          gateway: { type: 'string', enum: ['flutterwave', 'paystack', 'squad', 'bank', 'crypto'], description: 'Payment gateway' },
          amount: { type: 'number', description: 'Payment amount' },
          currency: { type: 'string', enum: ['USD', 'EUR', 'GBP', 'NGN', 'BTC', 'USDT'], description: 'Payment currency' },
          status: { type: 'string', enum: ['pending', 'success', 'failed', 'manual_review'], default: 'pending', description: 'Payment status' },
          reference: { type: 'string', description: 'Payment reference (unique)' },
          paymentData: { type: 'object', description: 'Gateway response data' },
          screenshotUrl: { type: 'string', description: 'Bank transfer proof URL' },
          verifiedAt: { type: 'string', format: 'date-time', description: 'Payment verification timestamp' },
          createdAt: { type: 'string', format: 'date-time', description: 'Creation timestamp' },
          updatedAt: { type: 'string', format: 'date-time', description: 'Last update timestamp' }
        }
      },
      // Payment Gateway Key Schema
      PaymentGatewayKey: {
        type: 'object',
        required: ['type', 'publicKey', 'secretKey'],
        properties: {
          _id: { type: 'string', format: 'ObjectId', description: 'Gateway key ID' },
          name: { type: 'string', description: 'Gateway name' },
          description: { type: 'string', description: 'Gateway description' },
          logoUrl: { type: 'string', description: 'Gateway logo URL' },
          type: { type: 'string', enum: ['flutterwave', 'paystack', 'crypto', 'squad'], description: 'Gateway type (unique)' },
          publicKey: { type: 'string', description: 'Public key' },
          secretKey: { type: 'string', description: 'Secret key' },
          isActive: { type: 'boolean', default: true, description: 'Whether gateway is active' },
          createdAt: { type: 'string', format: 'date-time', description: 'Creation timestamp' },
          updatedAt: { type: 'string', format: 'date-time', description: 'Last update timestamp' }
        }
      },
      // Payment Webhook Schemas
      FlutterwaveWebhook: {
        type: 'object',
        properties: {
          event: { type: 'string', example: 'charge.completed', description: 'Webhook event type' },
          data: {
            type: 'object',
            properties: {
              id: { type: 'string', example: '123456', description: 'Transaction ID' },
              tx_ref: { type: 'string', example: 'FLW-123456789', description: 'Transaction reference' },
              amount: { type: 'number', example: 1000, description: 'Amount in kobo' },
              currency: { type: 'string', example: 'NGN', description: 'Currency' },
              status: { type: 'string', example: 'successful', description: 'Payment status' }
            }
          }
        }
      },
      PaystackWebhook: {
        type: 'object',
        properties: {
          event: { type: 'string', example: 'charge.success', description: 'Webhook event type' },
          data: {
            type: 'object',
            properties: {
              id: { type: 'string', example: '123456', description: 'Transaction ID' },
              reference: { type: 'string', example: 'PAYSTACK-123456789', description: 'Transaction reference' },
              amount: { type: 'number', example: 100000, description: 'Amount in kobo' },
              currency: { type: 'string', example: 'NGN', description: 'Currency' },
              status: { type: 'string', example: 'success', description: 'Payment status' }
            }
          }
        }
      },
      SquadWebhook: {
        type: 'object',
        properties: {
          event: { type: 'string', example: 'payment.completed', description: 'Webhook event type' },
          data: {
            type: 'object',
            properties: {
              transaction_ref: { type: 'string', example: 'SQUAD-123456789', description: 'Transaction reference' },
              amount: { type: 'number', example: 100000, description: 'Amount in kobo' },
              currency: { type: 'string', example: 'NGN', description: 'Currency' },
              status: { type: 'string', example: 'success', description: 'Payment status' }
            }
          }
        }
      },
      // Website Schema
      Website: {
        type: 'object',
        required: ['organization', 'businessName', 'businessType', 'domain', 'description'],
        properties: {
          _id: { type: 'string', format: 'ObjectId', description: 'Website ID' },
          organization: { type: 'string', format: 'ObjectId', description: 'Organization ID' },
          businessName: { type: 'string', description: 'Business name', maxLength: 100 },
          businessType: { type: 'string', enum: ['Fashion & Apparel', 'Electronics & Gadgets', 'Food & Beverages', 'Home & Furniture', 'Health & Beauty', 'Sports & Fitness', 'Books & Media', 'Art & Crafts', 'Services', 'Other'], description: 'Business type' },
          domain: { type: 'string', description: 'Domain name', pattern: '^[a-z0-9-]+$' },
          description: { type: 'string', description: 'Business description', maxLength: 500 },
          logo: {
            type: 'object',
            properties: {
              url: { type: 'string', description: 'Logo URL' },
              publicId: { type: 'string', description: 'Cloudinary public ID' },
              originalName: { type: 'string', description: 'Original file name' }
            }
          },
          needLogoDesign: { type: 'boolean', default: false, description: 'Whether logo design is needed' },
          logoDesignNotes: { type: 'string', maxLength: 500, description: 'Logo design notes' },
          logoDesignPreferences: {
            type: 'object',
            properties: {
              style: { type: 'string', enum: ['Minimal', 'Vintage', 'Modern', 'Handwritten', '3D', 'Flat', 'Illustrative', 'Other'], default: 'Modern' },
              colorScheme: { type: 'array', items: { type: 'string', pattern: '^#([0-9A-F]{3}){1,2}$' } },
              includeIcon: { type: 'boolean', default: false },
              includeText: { type: 'boolean', default: true },
              inspirationLinks: { type: 'array', items: { type: 'string', format: 'uri' } }
            }
          },
          template: { type: 'string', format: 'ObjectId', description: 'Selected template ID' },
          primaryColor: { type: 'string', default: '#800020', description: 'Primary color' },
          secondaryColor: { type: 'string', default: '#0A2472', description: 'Secondary color' },
          complementaryColor: { type: 'string', default: '#e18d01', description: 'Complementary color' },
          businessAddress: { type: 'string', maxLength: 500, description: 'Business address' },
          businessContactInfo: { type: 'string', maxLength: 500, description: 'Contact information' },
          supportEmail: { type: 'string', format: 'email', description: 'Support email' },
          termsConditions: { type: 'string', description: 'Terms and conditions text' },
          privacyPolicy: { type: 'string', description: 'Privacy policy text' },
          customEmails: {
            type: 'array',
            items: {
              type: 'object',
              properties: {
                email: { type: 'string', description: 'Email name (without domain)', pattern: '^[a-z0-9._-]+$' },
                purpose: { type: 'string', maxLength: 100, description: 'Email purpose' }
              }
            }
          },
          paymentGateways: {
            type: 'array',
            items: {
              type: 'object',
              properties: {
                name: { type: 'string', description: 'Payment gateway name' },
                isEnabled: { type: 'boolean', description: 'Whether enabled' },
                credentials: { type: 'object', description: 'Gateway credentials' },
                createdAt: { type: 'string', format: 'date-time' }
              }
            }
          },
          shippingOptions: {
            type: 'array',
            items: {
              type: 'object',
              properties: {
                name: { type: 'string', description: 'Shipping option name' },
                description: { type: 'string', description: 'Shipping description' },
                price: { type: 'number', description: 'Shipping price' },
                deliveryTime: { type: 'string', description: 'Estimated delivery time' },
                isEnabled: { type: 'boolean', description: 'Whether enabled' }
              }
            }
          },
          taxSettings: {
            type: 'object',
            properties: {
              rate: { type: 'number', description: 'Tax rate' },
              isIncludedInPrice: { type: 'boolean', description: 'Whether tax is included in price' },
              taxId: { type: 'string', description: 'Tax ID number' }
            }
          },
          seo: {
            type: 'object',
            properties: {
              title: { type: 'string', maxLength: 60, description: 'SEO title' },
              description: { type: 'string', maxLength: 160, description: 'SEO description' },
              metaTags: { type: 'array', items: { type: 'string' }, description: 'Meta tags' }
            }
          },
          socialMedia: {
            type: 'object',
            properties: {
              facebook: { type: 'string', description: 'Facebook URL' },
              instagram: { type: 'string', description: 'Instagram URL' },
              twitter: { type: 'string', description: 'Twitter URL' },
              linkedin: { type: 'string', description: 'LinkedIn URL' }
            }
          },
          specialInstructions: { type: 'string', maxLength: 1000, description: 'Special instructions for website development' },
          owner: { type: 'string', format: 'ObjectId', description: 'Website owner user ID' },
          status: { type: 'string', enum: ['draft', 'development', 'live', 'inactive'], default: 'draft', description: 'Website status' },
          hasSSL: { type: 'boolean', default: false, description: 'Whether SSL is enabled' },
          lastUpdated: { type: 'string', format: 'date-time', description: 'Last update timestamp' },
          createdAt: { type: 'string', format: 'date-time', description: 'Creation timestamp' },
          fullDomain: { type: 'string', description: 'Complete domain with .storepilot.com', readOnly: true },
          emailAddresses: {
            type: 'array',
            description: 'Generated email addresses',
            readOnly: true,
            items: {
              type: 'object',
              properties: {
                fullAddress: { type: 'string', description: 'Complete email address' },
                purpose: { type: 'string', description: 'Email purpose' }
              }
            }
          }
        }
      },
      // Currency Conversion Response Schema
      CurrencyConversion: {
        type: 'object',
        properties: {
          success: { type: 'boolean', description: 'Conversion success status' },
          data: {
            type: 'object',
            properties: {
              originalAmount: { type: 'number', description: 'Original amount' },
              fromCurrency: { type: 'string', description: 'Source currency' },
              toCurrency: { type: 'string', description: 'Target currency' },
              convertedAmount: { type: 'number', description: 'Converted amount' },
              exchangeRate: { type: 'number', description: 'Exchange rate used' },
              timestamp: { type: 'string', format: 'date-time', description: 'Conversion timestamp' }
            }
          }
        }
      },
      // Plan Pricing Response Schema
      PlanPricing: {
        type: 'object',
        properties: {
          success: { type: 'boolean', description: 'Request success status' },
          data: {
            type: 'object',
            properties: {
              planId: { type: 'string', format: 'ObjectId', description: 'Plan ID' },
              planName: { type: 'string', description: 'Plan name' },
              originalPrice: { type: 'number', description: 'Original plan price' },
              originalCurrency: { type: 'string', description: 'Original currency' },
              convertedPrice: { type: 'number', description: 'Converted price' },
              targetCurrency: { type: 'string', description: 'Target currency' },
              exchangeRate: { type: 'number', description: 'Exchange rate used' },
              timestamp: { type: 'string', format: 'date-time', description: 'Conversion timestamp' }
            }
          }
        }
      },
      // Email Signature Schema
      EmailSignature: {
        type: 'object',
        required: ['name', 'content', 'user', 'organization'],
        properties: {
          _id: { type: 'string', format: 'ObjectId', description: 'Unique signature ID' },
          name: { type: 'string', description: 'Signature name', example: 'Professional' },
          content: { type: 'string', description: 'HTML content of the signature', example: '<p><strong>John Doe</strong><br>Marketing Director</p>' },
          isDefault: { type: 'boolean', description: 'Whether this is the default signature', default: false },
          user: { type: 'string', format: 'ObjectId', description: 'User ID who owns this signature' },
          organization: { type: 'string', format: 'ObjectId', description: 'Organization ID' },
          isActive: { type: 'boolean', description: 'Whether the signature is active', default: true },
          createdAt: { type: 'string', format: 'date-time', description: 'Creation timestamp' },
          updatedAt: { type: 'string', format: 'date-time', description: 'Last update timestamp' }
        }
      },
      // Receipt Schema
      Receipt: {
        type: 'object',
        required: ['organizationId', 'userId', 'customerName', 'customerEmail', 'items', 'totalAmount', 'paymentMethod', 'scenario'],
        properties: {
          _id: {
            type: 'string',
            format: 'ObjectId',
            description: 'Unique receipt ID'
          },
          receiptNumber: {
            type: 'string',
            description: 'Auto-generated receipt number'
          },
          customerId: {
            type: 'string',
            format: 'ObjectId',
            description: 'Customer ID (required for woocommerce_order scenario)'
          },
          storeId: {
            type: 'string',
            format: 'ObjectId',
            description: 'Store ID (required for woocommerce_order scenario)'
          },
          organizationId: {
            type: 'string',
            format: 'ObjectId',
            description: 'Organization ID'
          },
          userId: {
            type: 'string',
            format: 'ObjectId',
            description: 'User ID who created the receipt'
          },
          customerName: {
            type: 'string',
            description: 'Customer name'
          },
          customerEmail: {
            type: 'string',
            format: 'email',
            description: 'Customer email'
          },
          customerAddress: {
            type: 'object',
            description: 'Customer address information'
          },
          subscriptionId: {
            type: 'string',
            format: 'ObjectId',
            description: 'Subscription ID (required for subscription_payment scenario)'
          },
          paymentId: {
            type: 'string',
            format: 'ObjectId',
            description: 'Payment ID (required for subscription_payment scenario)'
          },
          scenario: {
            type: 'string',
            enum: ['woocommerce_order', 'subscription_payment'],
            description: 'Receipt scenario type'
          },
          items: {
            type: 'array',
            items: {
              type: 'object',
              required: ['name', 'quantity', 'unitPrice'],
              properties: {
                name: {
                  type: 'string',
                  description: 'Item name'
                },
                quantity: {
                  type: 'number',
                  description: 'Item quantity'
                },
                unitPrice: {
                  type: 'number',
                  description: 'Item unit price'
                },
                totalPrice: {
                  type: 'number',
                  description: 'Item total price'
                }
              }
            }
          },
          subtotal: {
            type: 'number',
            description: 'Subtotal amount'
          },
          taxAmount: {
            type: 'number',
            description: 'Tax amount'
          },
          discountAmount: {
            type: 'number',
            description: 'Discount amount'
          },
          totalAmount: {
            type: 'number',
            description: 'Total amount'
          },
          currency: {
            type: 'string',
            enum: ['USD', 'EUR', 'GBP', 'CAD', 'AUD', 'JPY', 'NGN'],
            default: 'USD',
            description: 'Currency code'
          },
          paymentMethod: {
            type: 'string',
            description: 'Payment method used'
          },
          paymentMethodDetails: {
            type: 'object',
            description: 'Additional payment method details'
          },
          transactionId: {
            type: 'string',
            description: 'External transaction ID'
          },
          transactionDate: {
            type: 'string',
            format: 'date-time',
            description: 'Transaction date'
          },
          description: {
            type: 'string',
            description: 'Additional description'
          },
          type: {
            type: 'string',
            enum: ['purchase', 'refund', 'exchange'],
            default: 'purchase',
            description: 'Receipt type'
          },
          templateId: {
            type: 'string',
            format: 'ObjectId',
            description: 'Receipt template ID'
          },
          status: {
            type: 'string',
            enum: ['active', 'cancelled', 'refunded'],
            default: 'active',
            description: 'Receipt status'
          },
          emailSent: {
            type: 'boolean',
            default: false,
            description: 'Whether receipt was emailed'
          },
          emailSentDate: {
            type: 'string',
            format: 'date-time',
            description: 'When receipt was emailed'
          },
          emailRecipients: {
            type: 'array',
            items: {
              type: 'object',
              properties: {
                email: {
                  type: 'string',
                  format: 'email'
                },
                sentAt: {
                  type: 'string',
                  format: 'date-time'
                },
                status: {
                  type: 'string',
                  enum: ['sent', 'failed']
                }
              }
            }
          },
          refundAmount: {
            type: 'number',
            description: 'Refund amount'
          },
          refundDate: {
            type: 'string',
            format: 'date-time',
            description: 'Refund date'
          },
          refundReason: {
            type: 'string',
            description: 'Reason for refund'
          },
          templatePreferences: {
            type: 'object',
            properties: {
              defaultOrderTemplate: {
                type: 'string',
                format: 'ObjectId',
                description: 'Default template for order receipts'
              },
              defaultSubscriptionTemplate: {
                type: 'string',
                format: 'ObjectId',
                description: 'Default template for subscription receipts'
              },
              autoGenerateOrderReceipts: {
                type: 'boolean',
                default: true,
                description: 'Auto-generate receipts for orders'
              },
              autoGenerateSubscriptionReceipts: {
                type: 'boolean',
                default: true,
                description: 'Auto-generate receipts for subscriptions'
              }
            }
          },
          createdBy: {
            type: 'string',
            format: 'ObjectId',
            description: 'User ID who created the receipt'
          },
          updatedBy: {
            type: 'string',
            format: 'ObjectId',
            description: 'User ID who last updated the receipt'
          },
          createdAt: {
            type: 'string',
            format: 'date-time',
            description: 'Receipt creation timestamp'
          },
          updatedAt: {
            type: 'string',
            format: 'date-time',
            description: 'Receipt last update timestamp'
          }
        }
      },
      // Receipt Template Schema
      ReceiptTemplate: {
        type: 'object',
        required: ['name', 'organizationId', 'userId'],
        properties: {
          _id: {
            type: 'string',
            format: 'ObjectId',
            description: 'Unique template ID'
          },
          name: {
            type: 'string',
            description: 'Template name'
          },
          description: {
            type: 'string',
            description: 'Template description'
          },
          scenario: {
            type: 'string',
            enum: ['woocommerce_order', 'subscription_payment', 'universal'],
            default: 'universal',
            description: 'Template scenario type'
          },
          design: {
            type: 'object',
            description: 'Template design settings'
          },
          layout: {
            type: 'object',
            description: 'Template layout configuration'
          },
          content: {
            type: 'object',
            description: 'Template content structure'
          },
          fields: {
            type: 'array',
            description: 'Template fields configuration'
          },
          isSystemDefault: {
            type: 'boolean',
            default: false,
            description: 'Whether this is a system default template'
          },
          isActive: {
            type: 'boolean',
            default: true,
            description: 'Whether template is active'
          },
          organizationId: {
            type: 'string',
            format: 'ObjectId',
            description: 'Organization ID (null for system defaults)'
          },
          userId: {
            type: 'string',
            format: 'ObjectId',
            description: 'User ID who created the template'
          },
          createdBy: {
            type: 'string',
            format: 'ObjectId',
            description: 'User ID who created the template'
          },
          updatedBy: {
            type: 'string',
            format: 'ObjectId',
            description: 'User ID who last updated the template'
          },
          createdAt: {
            type: 'string',
            format: 'date-time',
            description: 'Template creation timestamp'
          },
          updatedAt: {
            type: 'string',
            format: 'date-time',
            description: 'Template last update timestamp'
          }
        },
        // Onboarding Schema
        Onboarding: {
          type: 'object',
          required: ['organizationId', 'userId'],
          properties: {
            _id: {
              type: 'string',
              format: 'ObjectId',
              description: 'Onboarding record ID'
            },
            organizationId: {
              type: 'string',
              format: 'ObjectId',
              description: 'Organization ID',
              example: '60d0fe4f3a7b1c001f1e3a4b'
            },
            userId: {
              type: 'string',
              format: 'ObjectId',
              description: 'User ID (main user of organization)',
              example: '60d0fe4f3a7b1c001f1e3a4c'
            },
            currentStep: {
              type: 'number',
              minimum: 1,
              maximum: 4,
              default: 1,
              description: 'Current onboarding step (1-4)',
              example: 2
            },
            completedSteps: {
              type: 'array',
              items: {
                type: 'number',
                minimum: 1,
                maximum: 4
              },
              description: 'Array of completed step numbers',
              example: [1]
            },
            isOnboardingComplete: {
              type: 'boolean',
              default: false,
              description: 'Whether onboarding is fully complete',
              example: false
            },
            onboardingStartedAt: {
              type: 'string',
              format: 'date-time',
              description: 'When onboarding was started',
              example: '2023-12-01T10:00:00.000Z'
            },
            onboardingCompletedAt: {
              type: 'string',
              format: 'date-time',
              description: 'When onboarding was completed',
              example: null
            },
            skippedOnboarding: {
              type: 'boolean',
              default: false,
              description: 'Whether user skipped onboarding',
              example: false
            },
            storeSetup: {
              type: 'object',
              properties: {
                isComplete: {
                  type: 'boolean',
                  default: false,
                  description: 'Whether store setup is complete'
                },
                completedAt: {
                  type: 'string',
                  format: 'date-time',
                  description: 'When store setup was completed'
                },
                storeId: {
                  type: 'string',
                  format: 'ObjectId',
                  description: 'Created store ID'
                },
                setupMode: {
                  type: 'string',
                  enum: ['new', 'existing'],
                  description: 'How store was set up'
                }
              }
            },
            planSelection: {
              type: 'object',
              properties: {
                isComplete: {
                  type: 'boolean',
                  default: false,
                  description: 'Whether plan selection is complete'
                },
                completedAt: {
                  type: 'string',
                  format: 'date-time',
                  description: 'When plan was selected'
                },
                planId: {
                  type: 'string',
                  format: 'ObjectId',
                  description: 'Selected plan ID'
                },
                subscriptionId: {
                  type: 'string',
                  format: 'ObjectId',
                  description: 'Created subscription ID'
                },
                isTrialActivated: {
                  type: 'boolean',
                  default: false,
                  description: 'Whether trial was activated'
                }
              }
            },
            platformTour: {
              type: 'object',
              properties: {
                isComplete: {
                  type: 'boolean',
                  default: false,
                  description: 'Whether platform tour is complete'
                },
                completedAt: {
                  type: 'string',
                  format: 'date-time',
                  description: 'When tour was completed'
                },
                completedModules: {
                  type: 'array',
                  items: {
                    type: 'string',
                    enum: ['stores', 'tasks', 'inventory', 'billing', 'analytics', 'customers', 'marketing', 'settings', 'user-management', 'integrations', 'customer-support', 'audit-logs', 'invoices']
                  },
                  description: 'Completed tour modules',
                  example: ['stores', 'tasks', 'analytics']
                },
                dashboardTourCompleted: {
                  type: 'boolean',
                  default: false,
                  description: 'Whether dashboard tour is completed'
                },
                moduleToursCompleted: {
                  type: 'array',
                  items: {
                    type: 'object',
                    properties: {
                      moduleId: {
                        type: 'string',
                        enum: ['stores', 'tasks', 'inventory', 'billing', 'analytics', 'customers', 'marketing', 'settings', 'user-management', 'integrations', 'customer-support', 'audit-logs', 'invoices']
                      },
                      completedAt: {
                        type: 'string',
                        format: 'date-time'
                      },
                      completedBy: {
                        type: 'string',
                        format: 'ObjectId'
                      },
                      timeSpent: {
                        type: 'number',
                        description: 'Time spent in minutes'
                      },
                      tourType: {
                        type: 'string',
                        enum: ['interactive', 'video', 'help']
                      }
                    }
                  },
                  description: 'Individual module tour completion tracking'
                },
                moduleProgress: {
                  type: 'array',
                  items: {
                    type: 'object',
                    properties: {
                      moduleId: {
                        type: 'string'
                      },
                      isCompleted: {
                        type: 'boolean'
                      },
                      completedAt: {
                        type: 'string',
                        format: 'date-time'
                      },
                      timeSpent: {
                        type: 'number'
                      },
                      lastAccessedAt: {
                        type: 'string',
                        format: 'date-time'
                      },
                      progressPercentage: {
                        type: 'number',
                        minimum: 0,
                        maximum: 100
                      }
                    }
                  },
                  description: 'Module progress tracking'
                }
              }
            },
            onboardingPreferences: {
              type: 'object',
              properties: {
                skipTutorials: {
                  type: 'boolean',
                  default: false,
                  description: 'Whether to skip tutorials'
                },
                showTips: {
                  type: 'boolean',
                  default: true,
                  description: 'Whether to show tips'
                }
              }
            },
            timeSpentOnSteps: {
              type: 'array',
              items: {
                type: 'object',
                properties: {
                  step: {
                    type: 'number',
                    minimum: 1,
                    maximum: 4
                  },
                  durationSeconds: {
                    type: 'number',
                    minimum: 0
                  },
                  startedAt: {
                    type: 'string',
                    format: 'date-time'
                  },
                  endedAt: {
                    type: 'string',
                    format: 'date-time'
                  }
                }
              },
              description: 'Time spent on each step'
            },
            lastActivityAt: {
              type: 'string',
              format: 'date-time',
              description: 'Last activity timestamp',
              example: '2023-12-01T15:30:00.000Z'
            },
            createdAt: {
              type: 'string',
              format: 'date-time',
              description: 'Record creation timestamp'
            },
            updatedAt: {
              type: 'string',
              format: 'date-time',
              description: 'Record last update timestamp'
            }
          }
        },

        // CallScheduler Schema
        CallScheduler: {
          type: 'object',
          required: ['organizationId', 'userId', 'title', 'startTime', 'endTime'],
          properties: {
            _id: {
              type: 'string',
              format: 'ObjectId',
              description: 'Call scheduler ID'
            },
            organizationId: {
              type: 'string',
              format: 'ObjectId',
              description: 'Organization ID',
              example: '60d0fe4f3a7b1c001f1e3a4b'
            },
            userId: {
              type: 'string',
              format: 'ObjectId',
              description: 'User ID who created the call',
              example: '60d0fe4f3a7b1c001f1e3a4c'
            },
            title: {
              type: 'string',
              description: 'Call title',
              example: 'Weekly Team Sync'
            },
            description: {
              type: 'string',
              maxLength: 1000,
              description: 'Call description',
              example: 'Weekly team meeting to discuss project updates'
            },
            startTime: {
              type: 'string',
              format: 'date-time',
              description: 'Call start time',
              example: '2024-01-15T10:00:00Z'
            },
            endTime: {
              type: 'string',
              format: 'date-time',
              description: 'Call end time',
              example: '2024-01-15T11:00:00Z'
            },
            status: {
              type: 'string',
              enum: ['scheduled', 'cancelled', 'completed'],
              default: 'scheduled',
              description: 'Call status'
            },
            participants: {
              type: 'array',
              items: {
                type: 'string',
                format: 'ObjectId'
              },
              description: 'Array of user IDs participating in the call'
            },
            externalParticipants: {
              type: 'array',
              description: 'External participants not in the system',
              items: {
                type: 'object',
                required: ['name', 'email'],
                properties: {
                  name: {
                    type: 'string',
                    description: 'External participant name',
                    example: 'John Doe'
                  },
                  email: {
                    type: 'string',
                    format: 'email',
                    description: 'External participant email',
                    example: 'john.doe@example.com'
                  },
                  invitedAt: {
                    type: 'string',
                    format: 'date-time',
                    description: 'When invitation was sent'
                  },
                  invitationSent: {
                    type: 'boolean',
                    default: false,
                    description: 'Whether invitation was sent'
                  }
                }
              }
            },
            meetingLink: {
              type: 'string',
              description: 'Meeting link (Zoom, Teams, etc.)',
              example: 'https://zoom.us/j/123456789'
            },
            // Recurring meeting fields
            isRecurring: {
              type: 'boolean',
              default: false,
              description: 'Whether this is a recurring meeting'
            },
            recurrencePattern: {
              type: 'string',
              enum: ['daily', 'weekly', 'biweekly', 'monthly', 'custom'],
              description: 'Recurrence pattern for recurring meetings'
            },
            recurrenceEndDate: {
              type: 'string',
              format: 'date-time',
              description: 'When recurring meetings should end'
            },
            recurrenceInterval: {
              type: 'number',
              default: 1,
              description: 'Recurrence interval (every X days/weeks/months)'
            },
            recurrenceDays: {
              type: 'array',
              items: {
                type: 'number',
                minimum: 0,
                maximum: 6
              },
              description: 'Days of week for custom recurrence (0=Sunday, 6=Saturday)'
            },
            // Timezone support
            timezone: {
              type: 'string',
              default: 'UTC',
              description: 'Meeting timezone',
              example: 'Africa/Johannesburg'
            },
            organizerTimezone: {
              type: 'string',
              default: 'UTC',
              description: 'Organizer timezone',
              example: 'Africa/Johannesburg'
            },
            createdAt: {
              type: 'string',
              format: 'date-time',
              description: 'Record creation timestamp'
            },
            updatedAt: {
              type: 'string',
              format: 'date-time',
              description: 'Record last update timestamp'
            }
          }
        },

        // Timezone Conversion Response Schema
        TimezoneConversion: {
          type: 'object',
          properties: {
            participant: {
              type: 'object',
              properties: {
                id: {
                  type: 'string',
                  description: 'Participant ID'
                },
                name: {
                  type: 'string',
                  description: 'Participant name'
                },
                email: {
                  type: 'string',
                  description: 'Participant email'
                },
                timezone: {
                  type: 'string',
                  description: 'Participant timezone'
                }
              }
            },
            meetingTime: {
              type: 'object',
              properties: {
                time: {
                  type: 'string',
                  format: 'date-time',
                  description: 'Converted meeting time'
                },
                display: {
                  type: 'string',
                  description: 'Human-readable time format'
                },
                timezone: {
                  type: 'string',
                  description: 'Target timezone'
                },
                offset: {
                  type: 'string',
                  description: 'Timezone offset'
                },
                isDST: {
                  type: 'boolean',
                  description: 'Whether daylight saving time is active'
                }
              }
            },
            timezoneDisplayName: {
              type: 'string',
              description: 'User-friendly timezone name'
            }
          }
        }
      }
    },
    security: [
      {
        bearerAuth: []
>>>>>>> 68be1126
      }
    }
  },
  apis: [
    './routes/*.js'
  ]
};

const specs = swaggerJsdoc(options);

module.exports = { specs, swaggerUi };<|MERGE_RESOLUTION|>--- conflicted
+++ resolved
@@ -31,8 +31,6 @@
           bearerFormat: 'JWT',
           description: 'JWT token obtained from login endpoint'
         }
-<<<<<<< HEAD
-=======
       },
       schemas: {
         // Task Schema
@@ -2102,16 +2100,6 @@
           },
           needLogoDesign: { type: 'boolean', default: false, description: 'Whether logo design is needed' },
           logoDesignNotes: { type: 'string', maxLength: 500, description: 'Logo design notes' },
-          logoDesignPreferences: {
-            type: 'object',
-            properties: {
-              style: { type: 'string', enum: ['Minimal', 'Vintage', 'Modern', 'Handwritten', '3D', 'Flat', 'Illustrative', 'Other'], default: 'Modern' },
-              colorScheme: { type: 'array', items: { type: 'string', pattern: '^#([0-9A-F]{3}){1,2}$' } },
-              includeIcon: { type: 'boolean', default: false },
-              includeText: { type: 'boolean', default: true },
-              inspirationLinks: { type: 'array', items: { type: 'string', format: 'uri' } }
-            }
-          },
           template: { type: 'string', format: 'ObjectId', description: 'Selected template ID' },
           primaryColor: { type: 'string', default: '#800020', description: 'Primary color' },
           secondaryColor: { type: 'string', default: '#0A2472', description: 'Secondary color' },
@@ -2119,87 +2107,9 @@
           businessAddress: { type: 'string', maxLength: 500, description: 'Business address' },
           businessContactInfo: { type: 'string', maxLength: 500, description: 'Contact information' },
           supportEmail: { type: 'string', format: 'email', description: 'Support email' },
-          termsConditions: { type: 'string', description: 'Terms and conditions text' },
-          privacyPolicy: { type: 'string', description: 'Privacy policy text' },
-          customEmails: {
-            type: 'array',
-            items: {
-              type: 'object',
-              properties: {
-                email: { type: 'string', description: 'Email name (without domain)', pattern: '^[a-z0-9._-]+$' },
-                purpose: { type: 'string', maxLength: 100, description: 'Email purpose' }
-              }
-            }
-          },
-          paymentGateways: {
-            type: 'array',
-            items: {
-              type: 'object',
-              properties: {
-                name: { type: 'string', description: 'Payment gateway name' },
-                isEnabled: { type: 'boolean', description: 'Whether enabled' },
-                credentials: { type: 'object', description: 'Gateway credentials' },
-                createdAt: { type: 'string', format: 'date-time' }
-              }
-            }
-          },
-          shippingOptions: {
-            type: 'array',
-            items: {
-              type: 'object',
-              properties: {
-                name: { type: 'string', description: 'Shipping option name' },
-                description: { type: 'string', description: 'Shipping description' },
-                price: { type: 'number', description: 'Shipping price' },
-                deliveryTime: { type: 'string', description: 'Estimated delivery time' },
-                isEnabled: { type: 'boolean', description: 'Whether enabled' }
-              }
-            }
-          },
-          taxSettings: {
-            type: 'object',
-            properties: {
-              rate: { type: 'number', description: 'Tax rate' },
-              isIncludedInPrice: { type: 'boolean', description: 'Whether tax is included in price' },
-              taxId: { type: 'string', description: 'Tax ID number' }
-            }
-          },
-          seo: {
-            type: 'object',
-            properties: {
-              title: { type: 'string', maxLength: 60, description: 'SEO title' },
-              description: { type: 'string', maxLength: 160, description: 'SEO description' },
-              metaTags: { type: 'array', items: { type: 'string' }, description: 'Meta tags' }
-            }
-          },
-          socialMedia: {
-            type: 'object',
-            properties: {
-              facebook: { type: 'string', description: 'Facebook URL' },
-              instagram: { type: 'string', description: 'Instagram URL' },
-              twitter: { type: 'string', description: 'Twitter URL' },
-              linkedin: { type: 'string', description: 'LinkedIn URL' }
-            }
-          },
-          specialInstructions: { type: 'string', maxLength: 1000, description: 'Special instructions for website development' },
-          owner: { type: 'string', format: 'ObjectId', description: 'Website owner user ID' },
-          status: { type: 'string', enum: ['draft', 'development', 'live', 'inactive'], default: 'draft', description: 'Website status' },
-          hasSSL: { type: 'boolean', default: false, description: 'Whether SSL is enabled' },
-          lastUpdated: { type: 'string', format: 'date-time', description: 'Last update timestamp' },
+          status: { type: 'string', enum: ['draft', 'in_progress', 'completed', 'published'], default: 'draft', description: 'Website status' },
           createdAt: { type: 'string', format: 'date-time', description: 'Creation timestamp' },
-          fullDomain: { type: 'string', description: 'Complete domain with .storepilot.com', readOnly: true },
-          emailAddresses: {
-            type: 'array',
-            description: 'Generated email addresses',
-            readOnly: true,
-            items: {
-              type: 'object',
-              properties: {
-                fullAddress: { type: 'string', description: 'Complete email address' },
-                purpose: { type: 'string', description: 'Email purpose' }
-              }
-            }
-          }
+          updatedAt: { type: 'string', format: 'date-time', description: 'Last update timestamp' }
         }
       },
       // Currency Conversion Response Schema
@@ -3055,9 +2965,162 @@
     security: [
       {
         bearerAuth: []
->>>>>>> 68be1126
       }
-    }
+    ],
+    tags: [
+      {
+        name: 'Authentication',
+        description: 'User authentication endpoints'
+      },
+      {
+        name: 'Users',
+        description: 'User management operations'
+      },
+      {
+        name: 'Tasks',
+        description: 'Task management operations'
+      },
+      {
+        name: 'Stores',
+        description: 'Store management operations'
+      },
+      {
+        name: 'Products',
+        description: 'Product inventory operations'
+      },
+      {
+        name: 'Orders',
+        description: 'Order management operations'
+      },
+      {
+        name: 'Customers',
+        description: 'Customer management operations'
+      },
+      {
+        name: 'Webhooks',
+        description: 'Webhook management operations'
+      },
+      {
+        name: 'Invoices',
+        description: 'Invoice management operations'
+      },
+      {
+        name: 'Campaigns',
+        description: 'Campaign management operations'
+      },
+      {
+        name: 'Emails',
+        description: 'Email management operations'
+      },
+      {
+        name: 'Notifications',
+        description: 'Notification management operations'
+      },
+      {
+        name: 'Call Scheduler',
+        description: 'Call scheduling and timezone management operations'
+      },
+      {
+        name: 'Feedback',
+        description: 'Feedback management operations'
+      },
+      {
+        name: 'Surveys',
+        description: 'Survey management operations'
+      },
+      {
+        name: 'Survey Responses',
+        description: 'Survey response management operations'
+      },
+      {
+        name: 'Suggestions',
+        description: 'Community suggestion management operations'
+      },
+      {
+        name: 'Invitations',
+        description: 'Invitation management operations'
+      },
+      {
+        name: 'Receipts',
+        description: 'Receipt management operations'
+      },
+      {
+        name: 'Invoice Templates',
+        description: 'Invoice template management operations'
+      },
+      {
+        name: 'Receipt Templates',
+        description: 'Receipt template management operations'
+      },
+      {
+        name: 'Shipping',
+        description: 'Shipping label management operations'
+      },
+      {
+        name: 'Analytics',
+        description: 'Analytics and reporting operations'
+      },
+      {
+        name: 'Onboarding',
+        description: 'Onboarding process management operations'
+      },
+             {
+         name: 'Affiliates',
+         description: 'Affiliate management operations'
+       },
+       {
+         name: 'Trash',
+         description: 'Email trash management operations'
+       },
+       {
+         name: 'Chat Integration',
+         description: 'Chat service integration management operations'
+       },
+       {
+         name: 'Support',
+         description: 'Support ticket management operations'
+       },
+       {
+         name: 'Marketing Materials',
+         description: 'Marketing material management operations'
+       },
+       {
+         name: 'Exchange Rates',
+         description: 'Exchange rate and currency conversion operations'
+       },
+       {
+         name: 'Subscriptions',
+         description: 'Subscription management operations'
+       },
+       {
+         name: 'Subscription Plans',
+         description: 'Subscription plan management operations'
+       },
+       {
+         name: 'Payments',
+         description: 'Payment processing operations'
+       },
+       {
+         name: 'Payment Gateways',
+         description: 'Payment gateway management operations'
+       },
+       {
+         name: 'Self Service',
+         description: 'Self-service portal operations for employees'
+       },
+       {
+         name: 'Content Management',
+         description: 'Content management system operations'
+       },
+       {
+         name: 'Email Signatures',
+         description: 'Email signature management operations'
+       },
+       {
+         name: 'Job Postings',
+         description: 'Job posting and application management operations'
+       }
+    ]
   },
   apis: [
     './routes/*.js'
