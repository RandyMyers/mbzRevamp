const Invoice = require('../models/Invoice');
const InvoiceTemplate = require('../models/InvoiceTemplate');
const Customer = require('../models/customers');
const Store = require('../models/store');
const Organization = require('../models/organization');
const User = require('../models/users');
const logEvent = require('../helper/logEvent');
const { sendNotificationToAdmins } = require('../helpers/notificationHelper');
const cloudinary = require('cloudinary').v2;
const PDFDocument = require('pdfkit');
const fs = require('fs');
const path = require('path');
const templateMergerService = require('../services/templateMergerService');

// Helper function to get merged company info
async function getMergedCompanyInfo(organizationId, storeId, providedCompanyInfo, logoUrl) {
  try {
    const templateMergerService = require('../services/templateMergerService');
    let mergedCompanyInfo = await templateMergerService.getMergedCompanyInfo(organizationId, storeId, 'invoice');
    
    // Override with provided companyInfo if any
    if (providedCompanyInfo) {
      mergedCompanyInfo = { ...mergedCompanyInfo, ...providedCompanyInfo };
    }
    
    // Add logo if uploaded
    if (logoUrl) {
      mergedCompanyInfo = { ...mergedCompanyInfo, logo: logoUrl };
    }
    
    return mergedCompanyInfo;
  } catch (error) {
    console.error('Error getting merged company info:', error);
    // Fallback to provided companyInfo or empty object
    let fallbackInfo = providedCompanyInfo || {};
    if (logoUrl) {
      fallbackInfo = { ...fallbackInfo, logo: logoUrl };
    }
    return fallbackInfo;
  }
}

/**
 * @swagger
 * components:
 *   schemas:
 *     Invoice:
 *       type: object
 *       required:
 *         - customerId
 *         - storeId
 *         - customerName
 *         - customerEmail
 *         - items
 *         - totalAmount
 *       properties:
 *         _id:
 *           type: string
 *           format: ObjectId
 *           description: Unique invoice ID
 *         customerId:
 *           type: string
 *           format: ObjectId
 *           description: Customer ID
 *         storeId:
 *           type: string
 *           format: ObjectId
 *           description: Store ID
 *         organizationId:
 *           type: string
 *           format: ObjectId
 *           description: Organization ID
 *         userId:
 *           type: string
 *           format: ObjectId
 *           description: User ID who created the invoice
 *         customerName:
 *           type: string
 *           description: Customer name
 *         customerEmail:
 *           type: string
 *           format: email
 *           description: Customer email
 *         customerAddress:
 *           type: object
 *           description: Customer address
 *         items:
 *           type: array
 *           items:
 *             type: object
 *             required:
 *               - name
 *               - quantity
 *               - unitPrice
 *             properties:
 *               name:
 *                 type: string
 *                 description: Item name
 *               quantity:
 *                 type: number
 *                 description: Item quantity
 *               unitPrice:
 *                 type: number
 *                 description: Item unit price
 *               total:
 *                 type: number
 *                 description: Item total price
 *         subtotal:
 *           type: number
 *           description: Subtotal amount
 *         taxAmount:
 *           type: number
 *           description: Tax amount
 *         discountAmount:
 *           type: number
 *           description: Discount amount
 *         totalAmount:
 *           type: number
 *           description: Total amount
 *         currency:
 *           type: string
 *           enum: [USD, EUR, GBP, CAD, AUD, JPY, NGN]
 *           description: Currency code
 *         dueDate:
 *           type: string
 *           format: date-time
 *           description: Invoice due date
 *         notes:
 *           type: string
 *           description: Additional notes
 *         terms:
 *           type: string
 *           description: Invoice terms
 *         type:
 *           type: string
 *           description: Invoice type
 *         templateId:
 *           type: string
 *           format: ObjectId
 *           description: Invoice template ID
 *         status:
 *           type: string
 *           enum: [draft, sent, paid, overdue, cancelled]
 *           description: Invoice status
 *         createdAt:
 *           type: string
 *           format: date-time
 *           description: Invoice creation timestamp
 *         updatedAt:
 *           type: string
 *           format: date-time
 *           description: Invoice last update timestamp
 */

/**
 * @swagger
 * /api/invoices/create:
 *   post:
 *     summary: Create a new invoice
 *     tags: [Invoices]
 *     security:
 *       - bearerAuth: []
 *     requestBody:
 *       required: true
 *       content:
 *         multipart/form-data:
 *           schema:
 *             type: object
 *             required:
 *               - customerId
 *               - storeId
 *               - customerName
 *               - customerEmail
 *               - items
 *               - totalAmount
 *             properties:
 *               customerId:
 *                 type: string
 *                 format: ObjectId
 *                 description: Customer ID
 *                 example: "507f1f77bcf86cd799439011"
 *               storeId:
 *                 type: string
 *                 format: ObjectId
 *                 description: Store ID
 *                 example: "507f1f77bcf86cd799439011"
 *               customerName:
 *                 type: string
 *                 description: Customer name
 *                 example: "John Doe"
 *               customerEmail:
 *                 type: string
 *                 format: email
 *                 description: Customer email
 *                 example: "john@example.com"
 *               customerAddress:
 *                 type: object
 *                 description: Customer address
 *                 example: {"street": "123 Main St", "city": "Anytown", "state": "CA", "zip": "12345"}
 *               items:
 *                 type: array
 *                 items:
 *                   type: object
 *                   required:
 *                     - name
 *                     - quantity
 *                     - unitPrice
 *                   properties:
 *                     name:
 *                       type: string
 *                       description: Item name
 *                       example: "Premium Widget"
 *                     quantity:
 *                       type: number
 *                       description: Item quantity
 *                       example: 2
 *                     unitPrice:
 *                       type: number
 *                       description: Item unit price
 *                       example: 29.99
 *                     total:
 *                       type: number
 *                       description: Item total price
 *                       example: 59.98
 *               subtotal:
 *                 type: number
 *                 description: Subtotal amount
 *                 example: 59.98
 *               taxAmount:
 *                 type: number
 *                 description: Tax amount
 *                 example: 5.99
 *               discountAmount:
 *                 type: number
 *                 description: Discount amount
 *                 example: 0
 *               totalAmount:
 *                 type: number
 *                 description: Total amount
 *                 example: 65.97
 *               currency:
 *                 type: string
 *                 enum: [USD, EUR, GBP, CAD, AUD, JPY, NGN]
 *                 default: USD
 *                 description: Currency code
 *                 example: "USD"
 *               dueDate:
 *                 type: string
 *                 format: date-time
 *                 description: Invoice due date
 *                 example: "2024-12-31T23:59:59.000Z"
 *               notes:
 *                 type: string
 *                 description: Additional notes
 *                 example: "Thank you for your business!"
 *               terms:
 *                 type: string
 *                 description: Invoice terms
 *                 example: "Net 30"
 *               type:
 *                 type: string
 *                 description: Invoice type
 *                 example: "standard"
 *               templateId:
 *                 type: string
 *                 format: ObjectId
 *                 description: Invoice template ID
 *                 example: "507f1f77bcf86cd799439011"
 *               companyInfo:
 *                 type: object
 *                 description: Company information override for this invoice (optional - overrides template defaults)
 *                 properties:
 *                   name:
 *                     type: string
 *                     description: Company name for invoice header
 *                     example: "Acme Corporation"
 *                   email:
 *                     type: string
 *                     format: email
 *                     description: Company billing email address
 *                     example: "billing@acme.com"
 *                   phone:
 *                     type: string
 *                     description: Company phone number
 *                     example: "+1 (555) 123-4567"
 *                   website:
 *                     type: string
 *                     description: Company website URL
 *                     example: "https://www.acme.com"
 *                   address:
 *                     type: object
 *                     description: Company business address
 *                     properties:
 *                       street:
 *                         type: string
 *                         description: Street address
 *                         example: "123 Business Street"
 *                       city:
 *                         type: string
 *                         description: City name
 *                         example: "New York"
 *                       state:
 *                         type: string
 *                         description: State or province
 *                         example: "NY"
 *                       zipCode:
 *                         type: string
 *                         description: Postal/ZIP code
 *                         example: "10001"
 *                       country:
 *                         type: string
 *                         description: Country name
 *                         example: "United States"
 *                   logo:
 *                     type: string
 *                     description: Company logo URL (if not uploading file)
 *                     example: "https://example.com/logo.png"
 *                   logoPosition:
 *                     type: string
 *                     enum: [top-left, top-right, top-center]
 *                     description: Position of logo on invoice
 *                     example: "top-left"
 *               logo:
 *                 type: string
 *                 format: binary
 *                 description: Company logo file (PNG, JPG, JPEG, SVG) - optional
 *     responses:
 *       201:
 *         description: Invoice created successfully
 *         content:
 *           application/json:
 *             schema:
 *               type: object
 *               properties:
 *                 success:
 *                   type: boolean
 *                   example: true
 *                 message:
 *                   type: string
 *                   example: "Invoice created successfully"
 *                 invoice:
 *                   $ref: '#/components/schemas/Invoice'
 *       400:
 *         description: Bad request - Validation error
 *         content:
 *           application/json:
 *             schema:
 *               type: object
 *               properties:
 *                 success:
 *                   type: boolean
 *                   example: false
 *                 message:
 *                   type: string
 *                   example: "Missing required fields: customerId, storeId"
 *       401:
 *         description: Unauthorized - Invalid or missing JWT token
 *       404:
 *         description: Customer, store, organization, or user not found
 *         content:
 *           application/json:
 *             schema:
 *               type: object
 *               properties:
 *                 success:
 *                   type: boolean
 *                   example: false
 *                 message:
 *                   type: string
 *                   example: "Customer not found"
 *       500:
 *         description: Server error
 *         content:
 *           application/json:
 *             schema:
 *               type: object
 *               properties:
 *                 success:
 *                   type: boolean
 *                   example: false
 *                 message:
 *                   type: string
 *                   example: "Failed to create invoice"
 */
// CREATE a new invoice
exports.createInvoice = async (req, res) => {
  try {
    const {
      customerId,
      storeId,
      customerName,
      customerEmail,
      customerAddress,
      items,
      subtotal,
      taxAmount,
      discountAmount,
      totalAmount,
      currency,
      dueDate,
      notes,
      terms,
      type,
      templateId,
      // New company info override fields
      companyInfo
    } = req.body;

    // Auto-populate from authenticated user
    const organizationId = req.user.organization;
    const userId = req.user._id;

    // Handle logo upload if provided
    let logoUrl = null;
    if (req.files && req.files.logo) {
      try {
        const logoFile = req.files.logo;
        
        // Validate file type
        const allowedTypes = ['image/png', 'image/jpeg', 'image/jpg', 'image/svg+xml'];
        if (!allowedTypes.includes(logoFile.mimetype)) {
          return res.status(400).json({
            success: false,
            message: 'Invalid logo file type. Only PNG, JPG, JPEG, and SVG files are allowed.'
          });
        }

        // Validate file size (max 5MB)
        const maxSize = 5 * 1024 * 1024; // 5MB
        if (logoFile.size > maxSize) {
          return res.status(400).json({
            success: false,
            message: 'Logo file size too large. Maximum size is 5MB.'
          });
        }

        // Generate unique filename
        const timestamp = Date.now();
        const publicId = `logos/${organizationId || 'default'}/${userId}_${timestamp}`;

        // Upload to Cloudinary
        const uploadResult = await cloudinary.uploader.upload(logoFile.tempFilePath, {
          public_id: publicId,
          folder: 'elapix/logos',
          resource_type: 'auto',
          transformation: [
            { width: 300, height: 300, crop: 'limit' }, // Resize if needed
            { quality: 'auto' }
          ]
        });

        logoUrl = uploadResult.secure_url;
      } catch (uploadError) {
        console.error('❌ [INVOICE] Logo upload error:', uploadError);
        return res.status(500).json({
          success: false,
          message: 'Failed to upload logo'
        });
      }
    }

    // Validate required fields (made more flexible)
    const requiredFields = ['customerId', 'storeId', 'items', 'totalAmount']; // Essential fields for invoice creation
    const missingFields = requiredFields.filter(field => !req.body[field]);
    
    if (missingFields.length > 0) {
      return res.status(400).json({ 
        success: false, 
        message: `Missing required fields: ${missingFields.join(', ')}` 
      });
    }

    // Validate items array structure
    if (!Array.isArray(items) || items.length === 0) {
      return res.status(400).json({
        success: false,
        message: 'Items must be a non-empty array'
      });
    }

    // Validate each item has required fields
    for (let i = 0; i < items.length; i++) {
      const item = items[i];
      if (!item.name || !item.quantity || !item.unitPrice) {
        return res.status(400).json({
          success: false,
          message: `Item ${i + 1} is missing required fields: name, quantity, or unitPrice`
        });
      }
    }

    // Validate currency
    const validCurrencies = ['USD', 'EUR', 'GBP', 'CAD', 'AUD', 'JPY', 'NGN'];
    if (currency && !validCurrencies.includes(currency.toUpperCase())) {
      return res.status(400).json({
        success: false,
        message: `Invalid currency. Must be one of: ${validCurrencies.join(', ')}`
      });
    }

    // Validate due date is in the future
    if (dueDate && new Date(dueDate) <= new Date()) {
      return res.status(400).json({
        success: false,
        message: 'Due date must be in the future'
      });
    }

    // Validate dependencies exist
    const [customer, store, organization, user] = await Promise.all([
      Customer.findById(customerId),
      Store.findById(storeId),
      Organization.findById(organizationId),
      User.findById(userId)
    ]);

    if (!customer) {
      return res.status(404).json({ success: false, message: 'Customer not found' });
    }
    if (!store) {
      return res.status(404).json({ success: false, message: 'Store not found' });
    }
    if (!organization) {
      return res.status(404).json({ success: false, message: 'Organization not found' });
    }
    if (!user) {
      return res.status(404).json({ success: false, message: 'User not found' });
    }

    // Verify user belongs to the organization
    if (user.organization.toString() !== organizationId) {
      return res.status(403).json({ 
        success: false, 
        message: 'You can only create invoices for your organization' 
      });
    }

    // Verify store belongs to the organization
    if (store.organizationId.toString() !== organizationId) {
      return res.status(403).json({ 
        success: false, 
        message: 'Store does not belong to your organization' 
      });
    }

    // Verify store is active
    if (!store.isActive) {
      return res.status(403).json({ 
        success: false, 
        message: 'Store is not active' 
      });
    }

    // Validate template if provided
    if (templateId) {
      const template = await InvoiceTemplate.findById(templateId);
      if (!template) {
        return res.status(404).json({ success: false, message: 'Invoice template not found' });
      }
    }

    // Get merged company info from organization template settings
    let mergedCompanyInfo = null;
    try {
      mergedCompanyInfo = await templateMergerService.getMergedCompanyInfoForGeneration(organizationId, storeId, 'invoice');
    } catch (error) {
      console.error('Error getting merged company info:', error);
      // Continue without merged company info if there's an error
    }

    // Generate invoice number
    const invoiceNumber = await Invoice.generateInvoiceNumber(organizationId);

    // Process items to ensure correct structure
    const processedItems = items.map(item => ({
      name: item.name,
      description: item.description || '',
      quantity: Number(item.quantity),
      unitPrice: Number(item.unitPrice),
      totalPrice: Number(item.quantity) * Number(item.unitPrice),
      taxRate: Number(item.taxRate) || 0
    }));

    // Create new invoice
    const newInvoice = new Invoice({
      invoiceNumber,
      customerId,
      storeId,
      organizationId,
      userId,
      customerName,
      customerEmail,
      customerAddress,
      items: processedItems,
      subtotal: subtotal || 0,
      taxAmount: taxAmount || 0,
      discountAmount: discountAmount || 0,
      totalAmount,
      currency: (currency || 'USD').toUpperCase(),
      dueDate: dueDate || new Date(Date.now() + 30 * 24 * 60 * 60 * 1000), // 30 days from now
      notes,
      terms,
      type: type || 'one_time',
      templateId,
<<<<<<< HEAD
      // Get merged company info from template merger service
      companyInfo: await getMergedCompanyInfo(organizationId, storeId, companyInfo, logoUrl),
=======
      // Use merged company info from organization template settings, with overrides
      companyInfo: mergedCompanyInfo ? {
        ...mergedCompanyInfo,
        ...(companyInfo || {}),
        ...(logoUrl && { logo: logoUrl })
      } : (companyInfo ? {
        ...companyInfo,
        ...(logoUrl && { logo: logoUrl })
      } : (logoUrl ? { logo: logoUrl } : undefined)),
>>>>>>> d10c0d32
      createdBy: userId,
      updatedBy: userId
    });

    // Calculate totals
    newInvoice.calculateTotals();

    // Validate calculated total matches provided total
    const calculatedTotal = newInvoice.subtotal + newInvoice.taxAmount - newInvoice.discountAmount;
    if (Math.abs(calculatedTotal - totalAmount) > 0.01) {
      return res.status(400).json({
        success: false,
        message: `Total amount mismatch. Calculated: ${calculatedTotal}, Provided: ${totalAmount}`
      });
    }

    const savedInvoice = await newInvoice.save();

    // Create audit log
    await logEvent({
      action: 'invoice_created',
      user: userId,
      resource: 'Invoice',
      resourceId: savedInvoice._id,
      details: {
        invoiceNumber: savedInvoice.invoiceNumber,
        customerName: savedInvoice.customerName,
        totalAmount: savedInvoice.totalAmount,
        currency: savedInvoice.currency
      },
      organization: organizationId
    });

    // Send notification to admins (with error handling)
    try {
      await sendNotificationToAdmins(organizationId, {
        type: 'invoice_created',
        title: 'New Invoice Created',
        message: `Invoice ${savedInvoice.invoiceNumber} has been created for ${savedInvoice.customerName}`,
        data: {
          invoiceId: savedInvoice._id,
          invoiceNumber: savedInvoice.invoiceNumber
        }
      });
    } catch (notificationError) {
      console.error('Notification error:', notificationError);
      // Don't fail the invoice creation if notification fails
    }

    res.status(201).json({
      success: true,
      message: 'Invoice created successfully',
      invoice: savedInvoice
    });

  } catch (error) {
    console.error('Error creating invoice:', error);
    res.status(500).json({
      success: false,
      message: 'Error creating invoice',
      error: error.message
    });
  }
};

/**
 * @swagger
 * /api/invoices/list:
 *   get:
 *     summary: Get all invoices with filters
 *     tags: [Invoices]
 *     security:
 *       - bearerAuth: []
 *     parameters:
 *       - in: query
 *         name: organizationId
 *         required: true
 *         schema:
 *           type: string
 *           format: ObjectId
 *         description: Organization ID
 *         example: "507f1f77bcf86cd799439011"
 *       - in: query
 *         name: status
 *         schema:
 *           type: string
 *           enum: [draft, sent, paid, overdue, cancelled]
 *         description: Filter by invoice status
 *         example: "paid"
 *       - in: query
 *         name: customerId
 *         schema:
 *           type: string
 *           format: ObjectId
 *         description: Filter by customer ID
 *         example: "507f1f77bcf86cd799439011"
 *       - in: query
 *         name: storeId
 *         schema:
 *           type: string
 *           format: ObjectId
 *         description: Filter by store ID
 *         example: "507f1f77bcf86cd799439011"
 *       - in: query
 *         name: startDate
 *         schema:
 *           type: string
 *           format: date
 *         description: Start date for filtering (YYYY-MM-DD)
 *         example: "2024-01-01"
 *       - in: query
 *         name: endDate
 *         schema:
 *           type: string
 *           format: date
 *         description: End date for filtering (YYYY-MM-DD)
 *         example: "2024-12-31"
 *       - in: query
 *         name: search
 *         schema:
 *           type: string
 *         description: Search in invoice number, customer name, or email
 *         example: "INV-001"
 *       - in: query
 *         name: page
 *         schema:
 *           type: integer
 *           default: 1
 *         description: Page number for pagination
 *         example: 1
 *       - in: query
 *         name: limit
 *         schema:
 *           type: integer
 *           default: 10
 *         description: Number of invoices per page
 *         example: 10
 *       - in: query
 *         name: sortBy
 *         schema:
 *           type: string
 *           default: "createdAt"
 *           enum: [createdAt, updatedAt, dueDate, totalAmount, customerName]
 *         description: Field to sort by
 *         example: "createdAt"
 *       - in: query
 *         name: sortOrder
 *         schema:
 *           type: string
 *           default: "desc"
 *           enum: [asc, desc]
 *         description: Sort order
 *         example: "desc"
 *     responses:
 *       200:
 *         description: Invoices retrieved successfully
 *         content:
 *           application/json:
 *             schema:
 *               type: object
 *               properties:
 *                 success:
 *                   type: boolean
 *                   example: true
 *                 invoices:
 *                   type: array
 *                   items:
 *                     $ref: '#/components/schemas/Invoice'
 *                 pagination:
 *                   type: object
 *                   properties:
 *                     page:
 *                       type: integer
 *                       example: 1
 *                     limit:
 *                       type: integer
 *                       example: 10
 *                     total:
 *                       type: integer
 *                       example: 50
 *                     pages:
 *                       type: integer
 *                       example: 5
 *       401:
 *         description: Unauthorized - Invalid or missing JWT token
 *       500:
 *         description: Server error
 *         content:
 *           application/json:
 *             schema:
 *               type: object
 *               properties:
 *                 success:
 *                   type: boolean
 *                   example: false
 *                 message:
 *                   type: string
 *                   example: "Error fetching invoices"
 *                 error:
 *                   type: string
 *                   example: "Internal server error"
 */
// GET all invoices with filters
exports.getInvoices = async (req, res) => {
  try {
    const {
      organizationId,
      status,
      customerId,
      storeId,
      startDate,
      endDate,
      search,
      page = 1,
      limit = 10,
      sortBy = 'createdAt',
      sortOrder = 'desc'
    } = req.query;

    // Build filter object
    const filter = { organizationId };
    
    if (status) filter.status = status;
    if (customerId) filter.customerId = customerId;
    if (storeId) filter.storeId = storeId;
    
    if (startDate || endDate) {
      filter.createdAt = {};
      if (startDate) filter.createdAt.$gte = new Date(startDate);
      if (endDate) filter.createdAt.$lte = new Date(endDate);
    }

    if (search) {
      filter.$or = [
        { invoiceNumber: { $regex: search, $options: 'i' } },
        { customerName: { $regex: search, $options: 'i' } },
        { customerEmail: { $regex: search, $options: 'i' } }
      ];
    }

    // Calculate pagination
    const skip = (page - 1) * limit;
    const sort = { [sortBy]: sortOrder === 'desc' ? -1 : 1 };

    // Execute query
    const invoices = await Invoice.find(filter)
      .populate('customerId', 'name email')
      .populate('storeId', 'name')
      .populate('createdBy', 'fullName email')
      .sort(sort)
      .skip(skip)
      .limit(parseInt(limit));

    const total = await Invoice.countDocuments(filter);

    res.status(200).json({
      success: true,
      invoices,
      pagination: {
        page: parseInt(page),
        limit: parseInt(limit),
        total,
        pages: Math.ceil(total / limit)
      }
    });

  } catch (error) {
    console.error('Error fetching invoices:', error);
    res.status(500).json({
      success: false,
      message: 'Error fetching invoices',
      error: error.message
    });
  }
};

/**
 * @swagger
 * /api/invoices/{id}:
 *   get:
 *     summary: Get single invoice by ID
 *     tags: [Invoices]
 *     security:
 *       - bearerAuth: []
 *     parameters:
 *       - in: path
 *         name: id
 *         required: true
 *         schema:
 *           type: string
 *           format: ObjectId
 *         description: Invoice ID
 *         example: "507f1f77bcf86cd799439011"
 *       - in: query
 *         name: organizationId
 *         required: true
 *         schema:
 *           type: string
 *           format: ObjectId
 *         description: Organization ID
 *         example: "507f1f77bcf86cd799439011"
 *     responses:
 *       200:
 *         description: Invoice retrieved successfully
 *         content:
 *           application/json:
 *             schema:
 *               type: object
 *               properties:
 *                 success:
 *                   type: boolean
 *                   example: true
 *                 invoice:
 *                   $ref: '#/components/schemas/Invoice'
 *       401:
 *         description: Unauthorized - Invalid or missing JWT token
 *       404:
 *         description: Invoice not found
 *         content:
 *           application/json:
 *             schema:
 *               type: object
 *               properties:
 *                 success:
 *                   type: boolean
 *                   example: false
 *                 message:
 *                   type: string
 *                   example: "Invoice not found"
 *       500:
 *         description: Server error
 *         content:
 *           application/json:
 *             schema:
 *               type: object
 *               properties:
 *                 success:
 *                   type: boolean
 *                   example: false
 *                 message:
 *                   type: string
 *                   example: "Error fetching invoice"
 */
// GET single invoice by ID
exports.getInvoiceById = async (req, res) => {
  try {
    const { id } = req.params;
    const { organizationId } = req.query;

    const invoice = await Invoice.findOne({ _id: id, organizationId })
      .populate('customerId', 'name email phone address')
      .populate('storeId', 'name url')
      .populate('createdBy', 'fullName email')
      .populate('updatedBy', 'fullName email')
      .populate('templateId');

    if (!invoice) {
      return res.status(404).json({
        success: false,
        message: 'Invoice not found'
      });
    }

    res.status(200).json({
      success: true,
      invoice
    });

  } catch (error) {
    console.error('Error fetching invoice:', error);
    res.status(500).json({
      success: false,
      message: 'Error fetching invoice',
      error: error.message
    });
  }
};

/**
 * @swagger
 * /api/invoices/{id}:
 *   put:
 *     summary: Update invoice
 *     tags: [Invoices]
 *     security:
 *       - bearerAuth: []
 *     parameters:
 *       - in: path
 *         name: id
 *         required: true
 *         schema:
 *           type: string
 *           format: ObjectId
 *         description: Invoice ID
 *         example: "507f1f77bcf86cd799439011"
 *     requestBody:
 *       required: true
 *       content:
 *         application/json:
 *           schema:
 *             type: object
 *             properties:
 *               customerName:
 *                 type: string
 *                 description: Customer name
 *                 example: "John Doe"
 *               customerEmail:
 *                 type: string
 *                 format: email
 *                 description: Customer email
 *                 example: "john@example.com"
 *               customerAddress:
 *                 type: object
 *                 description: Customer address
 *                 example: {"street": "123 Main St", "city": "Anytown", "state": "CA", "zip": "12345"}
 *               items:
 *                 type: array
 *                 items:
 *                   type: object
 *                   properties:
 *                     name:
 *                       type: string
 *                       description: Item name
 *                       example: "Premium Widget"
 *                     quantity:
 *                       type: number
 *                       description: Item quantity
 *                       example: 2
 *                     unitPrice:
 *                       type: number
 *                       description: Item unit price
 *                       example: 29.99
 *                     total:
 *                       type: number
 *                       description: Item total price
 *                       example: 59.98
 *               subtotal:
 *                 type: number
 *                 description: Subtotal amount
 *                 example: 59.98
 *               taxAmount:
 *                 type: number
 *                 description: Tax amount
 *                 example: 5.99
 *               discountAmount:
 *                 type: number
 *                 description: Discount amount
 *                 example: 0
 *               totalAmount:
 *                 type: number
 *                 description: Total amount
 *                 example: 65.97
 *               currency:
 *                 type: string
 *                 enum: [USD, EUR, GBP, CAD, AUD, JPY, NGN]
 *                 description: Currency code
 *                 example: "USD"
 *               dueDate:
 *                 type: string
 *                 format: date-time
 *                 description: Invoice due date
 *                 example: "2024-02-15T00:00:00.000Z"
 *               notes:
 *                 type: string
 *                 description: Additional notes
 *                 example: "Payment due within 30 days"
 *               terms:
 *                 type: string
 *                 description: Invoice terms
 *                 example: "Net 30"
 *               status:
 *                 type: string
 *                 enum: [draft, sent, paid, overdue, cancelled]
 *                 description: Invoice status
 *                 example: "sent"
 *     responses:
 *       200:
 *         description: Invoice updated successfully
 *         content:
 *           application/json:
 *             schema:
 *               type: object
 *               properties:
 *                 success:
 *                   type: boolean
 *                   example: true
 *                 message:
 *                   type: string
 *                   example: "Invoice updated successfully"
 *                 invoice:
 *                   $ref: '#/components/schemas/Invoice'
 *       401:
 *         description: Unauthorized - Invalid or missing JWT token
 *       404:
 *         description: Invoice not found
 *         content:
 *           application/json:
 *             schema:
 *               type: object
 *               properties:
 *                 success:
 *                   type: boolean
 *                   example: false
 *                 message:
 *                   type: string
 *                   example: "Invoice not found"
 *       500:
 *         description: Server error
 *         content:
 *           application/json:
 *             schema:
 *               type: object
 *               properties:
 *                 success:
 *                   type: boolean
 *                   example: false
 *                 message:
 *                   type: string
 *                   example: "Error updating invoice"
 */
// UPDATE invoice
exports.updateInvoice = async (req, res) => {
  try {
    const { id } = req.params;
    const userId = req.user._id;
    const organizationId = req.user.organization;

    // Validate user is authenticated
    if (!userId) {
      return res.status(401).json({
        success: false,
        message: 'User not authenticated'
      });
    }

    const updateData = { ...req.body, updatedBy: userId };

    const invoice = await Invoice.findOneAndUpdate(
      { _id: id, organizationId },
      updateData,
      { new: true, runValidators: true }
    );

    if (!invoice) {
      return res.status(404).json({
        success: false,
        message: 'Invoice not found'
      });
    }

    // Recalculate totals if items changed
    if (req.body.items) {
      invoice.calculateTotals();
      await invoice.save();
    }

    // Create audit log
    await logEvent({
      action: 'invoice_updated',
      user: userId,
      resource: 'Invoice',
      resourceId: invoice._id,
      details: {
        invoiceNumber: invoice.invoiceNumber,
        changes: req.body
      },
      organization: organizationId
    });

    res.status(200).json({
      success: true,
      message: 'Invoice updated successfully',
      invoice
    });

  } catch (error) {
    console.error('Error updating invoice:', error);
    res.status(500).json({
      success: false,
      message: 'Error updating invoice',
      error: error.message
    });
  }
};

/**
 * @swagger
 * /api/invoices/{id}:
 *   delete:
 *     summary: Delete invoice (soft delete)
 *     tags: [Invoices]
 *     security:
 *       - bearerAuth: []
 *     parameters:
 *       - in: path
 *         name: id
 *         required: true
 *         schema:
 *           type: string
 *           format: ObjectId
 *         description: Invoice ID
 *         example: "507f1f77bcf86cd799439011"
 *     responses:
 *       200:
 *         description: Invoice deleted successfully
 *         content:
 *           application/json:
 *             schema:
 *               type: object
 *               properties:
 *                 success:
 *                   type: boolean
 *                   example: true
 *                 message:
 *                   type: string
 *                   example: "Invoice deleted successfully"
 *                 invoice:
 *                   $ref: '#/components/schemas/Invoice'
 *       401:
 *         description: Unauthorized - Invalid or missing JWT token
 *       404:
 *         description: Invoice not found
 *         content:
 *           application/json:
 *             schema:
 *               type: object
 *               properties:
 *                 success:
 *                   type: boolean
 *                   example: false
 *                 message:
 *                   type: string
 *                   example: "Invoice not found"
 *       500:
 *         description: Server error
 *         content:
 *           application/json:
 *             schema:
 *               type: object
 *               properties:
 *                 success:
 *                   type: boolean
 *                   example: false
 *                 message:
 *                   type: string
 *                   example: "Error deleting invoice"
 */
// DELETE invoice (soft delete)
exports.deleteInvoice = async (req, res) => {
  try {
    const { id } = req.params;
    const userId = req.user._id;
    const organizationId = req.user.organization;

    // Validate user is authenticated
    if (!userId) {
      return res.status(401).json({
        success: false,
        message: 'User not authenticated'
      });
    }

    const invoice = await Invoice.findOneAndUpdate(
      { _id: id, organizationId },
      { status: 'cancelled', updatedBy: userId },
      { new: true }
    );

    if (!invoice) {
      return res.status(404).json({
        success: false,
        message: 'Invoice not found'
      });
    }

    // Create audit log
    await logEvent({
      action: 'invoice_cancelled',
      user: userId,
      resource: 'Invoice',
      resourceId: invoice._id,
      details: {
        invoiceNumber: invoice.invoiceNumber
      },
      organization: organizationId
    });

    res.status(200).json({
      success: true,
      message: 'Invoice cancelled successfully',
      invoice
    });

  } catch (error) {
    console.error('Error cancelling invoice:', error);
    res.status(500).json({
      success: false,
      message: 'Error cancelling invoice',
      error: error.message
    });
  }
};

/**
 * @swagger
 * /api/invoices/{id}/download:
 *   get:
 *     summary: Download invoice as PDF
 *     tags: [Invoices]
 *     security:
 *       - bearerAuth: []
 *     parameters:
 *       - in: path
 *         name: id
 *         required: true
 *         schema:
 *           type: string
 *           format: ObjectId
 *         description: Invoice ID
 *         example: "507f1f77bcf86cd799439011"
 *     responses:
 *       200:
 *         description: PDF file generated successfully
 *         content:
 *           application/pdf:
 *             schema:
 *               type: string
 *               format: binary
 *             description: PDF file content
 *       401:
 *         description: Unauthorized - Invalid or missing JWT token
 *       404:
 *         description: Invoice not found
 *         content:
 *           application/json:
 *             schema:
 *               type: object
 *               properties:
 *                 success:
 *                   type: boolean
 *                   example: false
 *                 message:
 *                   type: string
 *                   example: "Invoice not found"
 *       500:
 *         description: Server error
 *         content:
 *           application/json:
 *             schema:
 *               type: object
 *               properties:
 *                 success:
 *                   type: boolean
 *                   example: false
 *                 message:
 *                   type: string
 *                   example: "Error generating PDF"
 */
// DOWNLOAD invoice as PDF
exports.downloadInvoice = async (req, res) => {
  try {
    const { id } = req.params;
    const userId = req.user._id;
    const organizationId = req.user.organization;

    // Validate user is authenticated
    if (!userId) {
      return res.status(401).json({
        success: false,
        message: 'User not authenticated'
      });
    }

    const invoice = await Invoice.findOne({ _id: id, organizationId })
      .populate('customerId', 'name email phone address')
      .populate('storeId', 'name')
      .populate('templateId');

    if (!invoice) {
      return res.status(404).json({
        success: false,
        message: 'Invoice not found'
      });
    }

    // Generate PDF (simplified version)
    const doc = new PDFDocument();
    const filename = `invoice-${invoice.invoiceNumber}.pdf`;
    
    res.setHeader('Content-Type', 'application/pdf');
    res.setHeader('Content-Disposition', `attachment; filename="${filename}"`);
    
    doc.pipe(res);
    
    // Add content to PDF
    doc.fontSize(20).text('INVOICE', { align: 'center' });
    doc.moveDown();
    doc.fontSize(12).text(`Invoice Number: ${invoice.invoiceNumber}`);
    doc.text(`Date: ${invoice.issueDate.toLocaleDateString()}`);
    doc.text(`Due Date: ${invoice.dueDate.toLocaleDateString()}`);
    doc.moveDown();
    doc.text(`Customer: ${invoice.customerName}`);
    doc.text(`Email: ${invoice.customerEmail}`);
    doc.moveDown();
    
    // Add items table
    doc.text('Items:', { underline: true });
    invoice.items.forEach(item => {
      doc.text(`${item.name} - Qty: ${item.quantity} - Price: $${item.unitPrice} - Total: $${item.totalPrice}`);
    });
    doc.moveDown();
    doc.text(`Subtotal: $${invoice.subtotal}`);
    doc.text(`Tax: $${invoice.taxAmount}`);
    doc.text(`Discount: $${invoice.discountAmount}`);
    doc.text(`Total: $${invoice.totalAmount}`, { underline: true });
    
    doc.end();

  } catch (error) {
    console.error('Error downloading invoice:', error);
    res.status(500).json({
      success: false,
      message: 'Error downloading invoice',
      error: error.message
    });
  }
};

/**
 * @swagger
 * /api/invoices/{id}/email:
 *   post:
 *     summary: Email invoice
 *     tags: [Invoices]
 *     security:
 *       - bearerAuth: []
 *     parameters:
 *       - in: path
 *         name: id
 *         required: true
 *         schema:
 *           type: string
 *           format: ObjectId
 *         description: Invoice ID
 *         example: "507f1f77bcf86cd799439011"
 *     requestBody:
 *       required: false
 *       content:
 *         application/json:
 *           schema:
 *             type: object
 *             properties:
 *               customMessage:
 *                 type: string
 *                 description: Custom message to include in email
 *                 example: "Please find your invoice attached."
 *               cc:
 *                 type: array
 *                 items:
 *                   type: string
 *                   format: email
 *                 description: CC recipients
 *                 example: ["manager@company.com"]
 *               bcc:
 *                 type: array
 *                 items:
 *                   type: string
 *                   format: email
 *                 description: BCC recipients
 *                 example: ["accounting@company.com"]
 *     responses:
 *       200:
 *         description: Invoice emailed successfully
 *         content:
 *           application/json:
 *             schema:
 *               type: object
 *               properties:
 *                 success:
 *                   type: boolean
 *                   example: true
 *                 message:
 *                   type: string
 *                   example: "Invoice sent successfully"
 *                 emailDetails:
 *                   type: object
 *                   properties:
 *                     to:
 *                       type: string
 *                       format: email
 *                       description: Recipient email
 *                       example: "customer@example.com"
 *                     subject:
 *                       type: string
 *                       description: Email subject
 *                       example: "Invoice INV-001 from Company Name"
 *                     sentAt:
 *                       type: string
 *                       format: date-time
 *                       description: Email sent timestamp
 *                       example: "2024-01-15T10:30:00.000Z"
 *       401:
 *         description: Unauthorized - Invalid or missing JWT token
 *       404:
 *         description: Invoice not found
 *         content:
 *           application/json:
 *             schema:
 *               type: object
 *               properties:
 *                 success:
 *                   type: boolean
 *                   example: false
 *                 message:
 *                   type: string
 *                   example: "Invoice not found"
 *       500:
 *         description: Server error
 *         content:
 *           application/json:
 *             schema:
 *               type: object
 *               properties:
 *                 success:
 *                   type: boolean
 *                   example: false
 *                 message:
 *                   type: string
 *                   example: "Error sending invoice email"
 */
// EMAIL invoice
exports.emailInvoice = async (req, res) => {
  try {
    const { id } = req.params;
    const { organizationId, userId, recipientEmail } = req.body;

    const invoice = await Invoice.findOne({ _id: id, organizationId })
      .populate('customerId', 'name email')
      .populate('storeId', 'name');

    if (!invoice) {
      return res.status(404).json({
        success: false,
        message: 'Invoice not found'
      });
    }

    // Update email status
    invoice.emailSent = true;
    invoice.emailSentDate = new Date();
    invoice.emailRecipients.push({
      email: recipientEmail || invoice.customerEmail,
      sentAt: new Date(),
      status: 'sent'
    });
    invoice.updatedBy = userId;
    await invoice.save();

    // Create audit log
    await logEvent({
      action: 'invoice_emailed',
      user: userId,
      resource: 'Invoice',
      resourceId: invoice._id,
      details: {
        invoiceNumber: invoice.invoiceNumber,
        recipientEmail: recipientEmail || invoice.customerEmail
      },
      organization: organizationId
    });

    res.status(200).json({
      success: true,
      message: 'Invoice sent successfully',
      invoice
    });

  } catch (error) {
    console.error('Error emailing invoice:', error);
    res.status(500).json({
      success: false,
      message: 'Error emailing invoice',
      error: error.message
    });
  }
};

/**
 * @swagger
 * /api/invoices/bulk-generate:
 *   post:
 *     summary: Bulk generate invoices from orders
 *     tags: [Invoices]
 *     security:
 *       - bearerAuth: []
 *     requestBody:
 *       required: true
 *       content:
 *         application/json:
 *           schema:
 *             type: object
 *             required:
 *               - organizationId
 *               - userId
 *               - orders
 *             properties:
 *               organizationId:
 *                 type: string
 *                 format: ObjectId
 *                 description: Organization ID
 *                 example: "507f1f77bcf86cd799439011"
 *               userId:
 *                 type: string
 *                 format: ObjectId
 *                 description: User ID creating the invoices
 *                 example: "507f1f77bcf86cd799439011"
 *               orders:
 *                 type: array
 *                 items:
 *                   type: object
 *                   required:
 *                     - orderId
 *                     - customerId
 *                     - storeId
 *                   properties:
 *                     orderId:
 *                       type: string
 *                       format: ObjectId
 *                       description: Order ID
 *                       example: "507f1f77bcf86cd799439011"
 *                     customerId:
 *                       type: string
 *                       format: ObjectId
 *                       description: Customer ID
 *                       example: "507f1f77bcf86cd799439011"
 *                     storeId:
 *                       type: string
 *                       format: ObjectId
 *                       description: Store ID
 *                       example: "507f1f77bcf86cd799439011"
 *                     customNotes:
 *                       type: string
 *                       description: Custom notes for this invoice
 *                       example: "Bulk generated from order"
 *                     dueDate:
 *                       type: string
 *                       format: date-time
 *                       description: Custom due date for this invoice
 *                       example: "2024-02-15T00:00:00.000Z"
 *               templateId:
 *                 type: string
 *                 format: ObjectId
 *                 description: Invoice template ID to use
 *                 example: "507f1f77bcf86cd799439011"
 *               defaultCurrency:
 *                 type: string
 *                 enum: [USD, EUR, GBP, CAD, AUD, JPY, NGN]
 *                 description: Default currency for invoices
 *                 example: "USD"
 *               defaultTerms:
 *                 type: string
 *                 description: Default payment terms
 *                 example: "Net 30"
 *     responses:
 *       200:
 *         description: Invoices generated successfully
 *         content:
 *           application/json:
 *             schema:
 *               type: object
 *               properties:
 *                 success:
 *                   type: boolean
 *                   example: true
 *                 message:
 *                   type: string
 *                   example: "Bulk invoice generation completed"
 *                 results:
 *                   type: object
 *                   properties:
 *                     total:
 *                       type: integer
 *                       description: Total orders processed
 *                       example: 10
 *                     successful:
 *                       type: integer
 *                       description: Number of invoices created successfully
 *                       example: 8
 *                     failed:
 *                       type: integer
 *                       description: Number of invoices that failed to create
 *                       example: 2
 *                     invoices:
 *                       type: array
 *                       items:
 *                         $ref: '#/components/schemas/Invoice'
 *                       description: Array of created invoices
 *                     errors:
 *                       type: array
 *                       items:
 *                         type: object
 *                         properties:
 *                           orderId:
 *                             type: string
 *                             description: Order ID that failed
 *                           error:
 *                             type: string
 *                             description: Error message
 *       400:
 *         description: Bad request - Invalid data
 *         content:
 *           application/json:
 *             schema:
 *               type: object
 *               properties:
 *                 success:
 *                   type: boolean
 *                   example: false
 *                 message:
 *                   type: string
 *                   example: "Invalid request data"
 *       401:
 *         description: Unauthorized - Invalid or missing JWT token
 *       500:
 *         description: Server error
 *         content:
 *           application/json:
 *             schema:
 *               type: object
 *               properties:
 *                 success:
 *                   type: boolean
 *                   example: false
 *                 message:
 *                   type: string
 *                   example: "Error generating invoices"
 */
// BULK generate invoices from orders
exports.bulkGenerateInvoices = async (req, res) => {
  try {
    const { organizationId, userId, orders } = req.body;

    if (!orders || !Array.isArray(orders) || orders.length === 0) {
      return res.status(400).json({
        success: false,
        message: 'Orders array is required'
      });
    }

    const generatedInvoices = [];

    // Get merged company info for all invoices (same organization and store)
    let mergedCompanyInfo = null;
    try {
      const firstOrder = orders[0];
      mergedCompanyInfo = await templateMergerService.getMergedCompanyInfoForGeneration(organizationId, firstOrder.storeId, 'invoice');
    } catch (error) {
      console.error('Error getting merged company info for bulk generation:', error);
      // Continue without merged company info if there's an error
    }

    for (const order of orders) {
      try {
        // Generate invoice number
        const invoiceNumber = await Invoice.generateInvoiceNumber(organizationId);

        // Create invoice from order
        const newInvoice = new Invoice({
          invoiceNumber,
          customerId: order.customerId,
          storeId: order.storeId,
          organizationId,
          userId,
          customerName: order.customerName,
          customerEmail: order.customerEmail,
          items: order.items,
          subtotal: order.subtotal,
          taxAmount: order.taxAmount,
          discountAmount: order.discountAmount,
          totalAmount: order.totalAmount,
          currency: order.currency || 'USD',
          dueDate: new Date(Date.now() + 30 * 24 * 60 * 60 * 1000),
          type: 'one_time',
<<<<<<< HEAD
          // Get merged company info from template merger service
          companyInfo: await getMergedCompanyInfo(organizationId, order.storeId, null, null),
=======
          // Use merged company info from organization template settings
          companyInfo: mergedCompanyInfo,
>>>>>>> d10c0d32
          createdBy: userId,
          updatedBy: userId
        });

        newInvoice.calculateTotals();
        const savedInvoice = await newInvoice.save();
        generatedInvoices.push(savedInvoice);

      } catch (error) {
        console.error(`Error generating invoice for order ${order.id}:`, error);
      }
    }

    res.status(200).json({
      success: true,
      message: `Generated ${generatedInvoices.length} invoices successfully`,
      invoices: generatedInvoices
    });

  } catch (error) {
    console.error('Error bulk generating invoices:', error);
    res.status(500).json({
      success: false,
      message: 'Error bulk generating invoices',
      error: error.message
    });
  }
};

/**
 * @swagger
 * /api/invoices/store/{storeId}:
 *   get:
 *     summary: Get invoices for a specific store
 *     tags: [Invoices]
 *     security:
 *       - bearerAuth: []
 *     parameters:
 *       - in: path
 *         name: storeId
 *         required: true
 *         schema:
 *           type: string
 *         description: Store ID
 *       - in: query
 *         name: status
 *         schema:
 *           type: string
 *           enum: [draft, sent, paid, overdue, cancelled]
 *         description: Filter by invoice status
 *       - in: query
 *         name: startDate
 *         schema:
 *           type: string
 *           format: date
 *         description: Start date filter
 *       - in: query
 *         name: endDate
 *         schema:
 *           type: string
 *           format: date
 *         description: End date filter
 *       - in: query
 *         name: page
 *         schema:
 *           type: integer
 *           default: 1
 *         description: Page number
 *       - in: query
 *         name: limit
 *         schema:
 *           type: integer
 *           default: 10
 *         description: Number of invoices per page
 *     responses:
 *       200:
 *         description: Invoices retrieved successfully
 *       403:
 *         description: Store access denied
 *       404:
 *         description: Store not found
 */
exports.getInvoicesByStore = async (req, res) => {
  try {
    const { storeId } = req.params;
    const {
      status,
      startDate,
      endDate,
      search,
      page = 1,
      limit = 10,
      sortBy = 'createdAt',
      sortOrder = 'desc'
    } = req.query;

    // Get user's organization
    const userOrganizationId = req.user?.organization;
    
    if (!userOrganizationId) {
      return res.status(401).json({
        success: false,
        message: 'User organization not found'
      });
    }

    // Verify store exists and belongs to user's organization
    const store = await Store.findById(storeId);
    
    if (!store) {
      return res.status(404).json({
        success: false,
        message: 'Store not found'
      });
    }

    if (store.organizationId.toString() !== userOrganizationId.toString()) {
      return res.status(403).json({
        success: false,
        message: 'You can only access stores from your organization'
      });
    }

    if (!store.isActive) {
      return res.status(403).json({
        success: false,
        message: 'Store is not active'
      });
    }

    // Build filter object
    const filter = { 
      storeId,
      organizationId: userOrganizationId
    };
    
    if (status) filter.status = status;
    
    if (startDate || endDate) {
      filter.createdAt = {};
      if (startDate) filter.createdAt.$gte = new Date(startDate);
      if (endDate) filter.createdAt.$lte = new Date(endDate);
    }

    if (search) {
      filter.$or = [
        { invoiceNumber: { $regex: search, $options: 'i' } },
        { customerName: { $regex: search, $options: 'i' } },
        { customerEmail: { $regex: search, $options: 'i' } }
      ];
    }

    // Calculate pagination
    const skip = (page - 1) * limit;
    const sort = { [sortBy]: sortOrder === 'desc' ? -1 : 1 };

    // Execute query
    const invoices = await Invoice.find(filter)
      .populate('customerId', 'name email')
      .populate('storeId', 'name platformType')
      .populate('createdBy', 'fullName email')
      .sort(sort)
      .skip(skip)
      .limit(parseInt(limit));

    // Get total count for pagination
    const totalInvoices = await Invoice.countDocuments(filter);
    const totalPages = Math.ceil(totalInvoices / limit);

    // Calculate store-specific statistics
    const storeStats = await Invoice.aggregate([
      { $match: { storeId: store._id, organizationId: userOrganizationId } },
      {
        $group: {
          _id: null,
          totalInvoices: { $sum: 1 },
          totalAmount: { $sum: '$totalAmount' },
          paidInvoices: {
            $sum: { $cond: [{ $eq: ['$status', 'paid'] }, 1, 0] }
          },
          overdueInvoices: {
            $sum: { $cond: [{ $eq: ['$status', 'overdue'] }, 1, 0] }
          },
          draftInvoices: {
            $sum: { $cond: [{ $eq: ['$status', 'draft'] }, 1, 0] }
          }
        }
      }
    ]);

    res.status(200).json({
      success: true,
      message: 'Store invoices retrieved successfully',
      data: {
        invoices,
        pagination: {
          currentPage: parseInt(page),
          totalPages,
          totalInvoices,
          hasNextPage: page < totalPages,
          hasPrevPage: page > 1
        },
        store: {
          _id: store._id,
          name: store.name,
          platformType: store.platformType,
          url: store.url
        },
        statistics: storeStats[0] || {
          totalInvoices: 0,
          totalAmount: 0,
          paidInvoices: 0,
          overdueInvoices: 0,
          draftInvoices: 0
        }
      }
    });

  } catch (error) {
    console.error('❌ [INVOICE] Get invoices by store error:', error);
    res.status(500).json({
      success: false,
      message: 'Error fetching store invoices',
      error: error.message
    });
  }
};

/**
 * @swagger
 * /api/invoices/generate-from-order:
 *   post:
 *     summary: Generate invoice from WooCommerce order
 *     tags: [Invoices]
 *     security:
 *       - bearerAuth: []
 *     requestBody:
 *       required: true
 *       content:
 *         application/json:
 *           schema:
 *             type: object
 *             required:
 *               - orderId
 *               - organizationId
 *               - userId
 *             properties:
 *               orderId:
 *                 type: string
 *                 description: Order ID
 *               organizationId:
 *                 type: string
 *                 description: Organization ID
 *               userId:
 *                 type: string
 *                 description: User ID
 *     responses:
 *       201:
 *         description: Invoice generated successfully
 *       400:
 *         description: Missing required fields
 *       404:
 *         description: Order not found
 *       500:
 *         description: Server error
 */
exports.generateOrderInvoice = async (req, res) => {
  try {
    const { orderId, organizationId, userId } = req.body;

    if (!orderId || !organizationId || !userId) {
      return res.status(400).json({
        success: false,
        message: 'Missing required fields: orderId, organizationId, userId'
      });
    }

    // Get order details
    const Order = require('../models/order');
    const order = await Order.findOne({ _id: orderId, organizationId })
      .populate('customerId', 'name email phone address')
      .populate('storeId', 'name url');

    if (!order) {
      return res.status(404).json({
        success: false,
        message: 'Order not found'
      });
    }

    // Get merged company info from organization template settings
    let mergedCompanyInfo = null;
    try {
      mergedCompanyInfo = await templateMergerService.getMergedCompanyInfoForGeneration(organizationId, order.storeId, 'invoice');
    } catch (error) {
      console.error('Error getting merged company info:', error);
      // Continue without merged company info if there's an error
    }

    // Generate invoice number
    const invoiceNumber = await Invoice.generateInvoiceNumber(organizationId);

    // Create invoice from order
    const newInvoice = new Invoice({
      invoiceNumber,
      customerId: order.customerId,
      storeId: order.storeId,
      organizationId,
      userId,
      customerName: order.billing?.first_name || 'Customer',
      customerEmail: order.billing?.email || 'customer@example.com',
      customerAddress: {
        street: order.billing?.address_1 || '',
        city: order.billing?.city || '',
        state: order.billing?.state || '',
        zipCode: order.billing?.postcode || '',
        country: order.billing?.country || ''
      },
      items: order.line_items?.map(item => ({
        name: item.name,
        description: item.meta_data?.find(m => m.key === 'description')?.value || '',
        quantity: item.quantity,
        unitPrice: parseFloat(item.price),
        totalPrice: parseFloat(item.total),
        taxRate: 0
      })) || [],
      subtotal: parseFloat(order.total) - parseFloat(order.total_tax || 0),
      taxAmount: parseFloat(order.total_tax || 0),
      discountAmount: parseFloat(order.discount_total || 0),
      totalAmount: parseFloat(order.total),
      currency: order.currency || 'USD',
      dueDate: new Date(Date.now() + 30 * 24 * 60 * 60 * 1000), // 30 days from now
      notes: order.customer_note || '',
      terms: 'Payment is due within 30 days.',
      type: 'one_time',
      // Use merged company info from organization template settings
      companyInfo: mergedCompanyInfo,
      createdBy: userId,
      updatedBy: userId
    });

    newInvoice.calculateTotals();
    const savedInvoice = await newInvoice.save();

    // Create audit log
    await logEvent({
      action: 'ORDER_INVOICE_GENERATED',
      user: userId,
      resource: 'Invoice',
      resourceId: savedInvoice._id,
      details: {
        invoiceNumber: savedInvoice.invoiceNumber,
        orderId: order._id,
        totalAmount: savedInvoice.totalAmount
      },
      organization: organizationId
    });

    res.status(201).json({
      success: true,
      message: 'Order invoice generated successfully',
      invoice: savedInvoice
    });

  } catch (error) {
    console.error('Error generating order invoice:', error);
    res.status(500).json({
      success: false,
      message: 'Error generating order invoice',
      error: error.message
    });
  }
}; <|MERGE_RESOLUTION|>--- conflicted
+++ resolved
@@ -12,34 +12,6 @@
 const path = require('path');
 const templateMergerService = require('../services/templateMergerService');
 
-// Helper function to get merged company info
-async function getMergedCompanyInfo(organizationId, storeId, providedCompanyInfo, logoUrl) {
-  try {
-    const templateMergerService = require('../services/templateMergerService');
-    let mergedCompanyInfo = await templateMergerService.getMergedCompanyInfo(organizationId, storeId, 'invoice');
-    
-    // Override with provided companyInfo if any
-    if (providedCompanyInfo) {
-      mergedCompanyInfo = { ...mergedCompanyInfo, ...providedCompanyInfo };
-    }
-    
-    // Add logo if uploaded
-    if (logoUrl) {
-      mergedCompanyInfo = { ...mergedCompanyInfo, logo: logoUrl };
-    }
-    
-    return mergedCompanyInfo;
-  } catch (error) {
-    console.error('Error getting merged company info:', error);
-    // Fallback to provided companyInfo or empty object
-    let fallbackInfo = providedCompanyInfo || {};
-    if (logoUrl) {
-      fallbackInfo = { ...fallbackInfo, logo: logoUrl };
-    }
-    return fallbackInfo;
-  }
-}
-
 /**
  * @swagger
  * components:
@@ -49,6 +21,8 @@
  *       required:
  *         - customerId
  *         - storeId
+ *         - organizationId
+ *         - userId
  *         - customerName
  *         - customerEmail
  *         - items
@@ -169,6 +143,8 @@
  *             required:
  *               - customerId
  *               - storeId
+ *               - organizationId
+ *               - userId
  *               - customerName
  *               - customerEmail
  *               - items
@@ -183,6 +159,16 @@
  *                 type: string
  *                 format: ObjectId
  *                 description: Store ID
+ *                 example: "507f1f77bcf86cd799439011"
+ *               organizationId:
+ *                 type: string
+ *                 format: ObjectId
+ *                 description: Organization ID
+ *                 example: "507f1f77bcf86cd799439011"
+ *               userId:
+ *                 type: string
+ *                 format: ObjectId
+ *                 description: User ID who created the invoice
  *                 example: "507f1f77bcf86cd799439011"
  *               customerName:
  *                 type: string
@@ -268,57 +254,48 @@
  *                 example: "507f1f77bcf86cd799439011"
  *               companyInfo:
  *                 type: object
- *                 description: Company information override for this invoice (optional - overrides template defaults)
+ *                 description: Company information override for this invoice
  *                 properties:
  *                   name:
  *                     type: string
- *                     description: Company name for invoice header
- *                     example: "Acme Corporation"
+ *                     description: Company name
+ *                     example: "Acme Corp"
  *                   email:
  *                     type: string
  *                     format: email
- *                     description: Company billing email address
+ *                     description: Company email
  *                     example: "billing@acme.com"
  *                   phone:
  *                     type: string
- *                     description: Company phone number
+ *                     description: Company phone
  *                     example: "+1 (555) 123-4567"
- *                   website:
- *                     type: string
- *                     description: Company website URL
- *                     example: "https://www.acme.com"
  *                   address:
  *                     type: object
- *                     description: Company business address
+ *                     description: Company address
  *                     properties:
  *                       street:
  *                         type: string
- *                         description: Street address
- *                         example: "123 Business Street"
+ *                         example: "123 Business St"
  *                       city:
  *                         type: string
- *                         description: City name
  *                         example: "New York"
  *                       state:
  *                         type: string
- *                         description: State or province
  *                         example: "NY"
  *                       zipCode:
  *                         type: string
- *                         description: Postal/ZIP code
  *                         example: "10001"
  *                       country:
  *                         type: string
- *                         description: Country name
- *                         example: "United States"
+ *                         example: "USA"
  *                   logo:
  *                     type: string
- *                     description: Company logo URL (if not uploading file)
+ *                     description: Company logo URL
  *                     example: "https://example.com/logo.png"
  *                   logoPosition:
  *                     type: string
  *                     enum: [top-left, top-right, top-center]
- *                     description: Position of logo on invoice
+ *                     description: Logo position on invoice
  *                     example: "top-left"
  *               logo:
  *                 type: string
@@ -388,6 +365,8 @@
     const {
       customerId,
       storeId,
+      organizationId,
+      userId,
       customerName,
       customerEmail,
       customerAddress,
@@ -406,10 +385,6 @@
       companyInfo
     } = req.body;
 
-    // Auto-populate from authenticated user
-    const organizationId = req.user.organization;
-    const userId = req.user._id;
-
     // Handle logo upload if provided
     let logoUrl = null;
     if (req.files && req.files.logo) {
@@ -459,8 +434,8 @@
       }
     }
 
-    // Validate required fields (made more flexible)
-    const requiredFields = ['customerId', 'storeId', 'items', 'totalAmount']; // Essential fields for invoice creation
+    // Validate required fields
+    const requiredFields = ['customerId', 'storeId', 'organizationId', 'userId', 'customerName', 'customerEmail', 'items', 'totalAmount'];
     const missingFields = requiredFields.filter(field => !req.body[field]);
     
     if (missingFields.length > 0) {
@@ -602,10 +577,6 @@
       terms,
       type: type || 'one_time',
       templateId,
-<<<<<<< HEAD
-      // Get merged company info from template merger service
-      companyInfo: await getMergedCompanyInfo(organizationId, storeId, companyInfo, logoUrl),
-=======
       // Use merged company info from organization template settings, with overrides
       companyInfo: mergedCompanyInfo ? {
         ...mergedCompanyInfo,
@@ -615,7 +586,6 @@
         ...companyInfo,
         ...(logoUrl && { logo: logoUrl })
       } : (logoUrl ? { logo: logoUrl } : undefined)),
->>>>>>> d10c0d32
       createdBy: userId,
       updatedBy: userId
     });
@@ -1799,13 +1769,8 @@
           currency: order.currency || 'USD',
           dueDate: new Date(Date.now() + 30 * 24 * 60 * 60 * 1000),
           type: 'one_time',
-<<<<<<< HEAD
-          // Get merged company info from template merger service
-          companyInfo: await getMergedCompanyInfo(organizationId, order.storeId, null, null),
-=======
           // Use merged company info from organization template settings
           companyInfo: mergedCompanyInfo,
->>>>>>> d10c0d32
           createdBy: userId,
           updatedBy: userId
         });
